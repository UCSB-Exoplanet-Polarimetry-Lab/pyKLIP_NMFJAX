import math
import numpy as np
import scipy
import pyklip.fakes as fakes
import pyklip.klip as klip

"""
This suite of tests is designed to test utility functions in pyKLIP
"""

def _verify_planet_location(data, true_location, true_flux=None, true_fwhm=None, thresholds=None, searchrad=None):
    """
    Helper function to verify the planet how we expect it to look in the data. Only
    need to pass the true params you want to test (will skip the other ones)

    Args:
        data: 2d data with fake planet ot test
        true_location: [x,y] locaiton where we expect the planet
        true_flux: expected peak flux of the planet
        true_fwhm: expected fwhm on the plnaet
        thresholds: error tresholds. Need to pass all 4 even if not testing all of them
                    format is [xerr, yerr, fluxerr (Fractional), fwhmerr]
                    if None, threshold = [0.001, 0.001, 0.005, 0.05]
        searchrad: search radius for the fit
    """
    if thresholds is None:
        thresholds = [0.001, 0.001, 0.005, 0.05]
    elif np.size(thresholds) != 4:
        raise ValueError("thresholds should be a 4 element array but got {0} elements".format(np.size(thresholds)))
    if searchrad is None:
        if true_fwhm is not None:
            searchrad = int(round(true_fwhm))
        else:
            searchrad = 7
    
    rounded_true_location = np.rint(true_location)
    retrieved_noshift = fakes.gaussfit2d(data, rounded_true_location[0], rounded_true_location[1], searchrad=searchrad)
    output_noshift_pos = np.array(retrieved_noshift[2:4]) # [x, y]
    output_noshift_flux = retrieved_noshift[0]
    output_noshift_fwhm = retrieved_noshift[1]
    print(retrieved_noshift)
    # x position should be accurate to < 0.001 pixels
    assert np.abs(true_location[0] - output_noshift_pos[0]) < thresholds[0]
    # do the same for y position
    assert np.abs(true_location[1] - output_noshift_pos[1]) < thresholds[1]
    if true_flux is not None:
        # Flux without noise should be accurate to < 0.5%
        assert np.abs(true_flux - output_noshift_flux)/true_flux < thresholds[2]
    if true_fwhm is not None:
        # FWHM should also be accurate to within 0.05 pix
        assert np.abs(true_fwhm - output_noshift_fwhm) < thresholds[3]


def test_transform_and_centroding():
    """
    Tests the inject and retrieve planet functions on noiseless data
    with Gaussian planets. Also tests the align_and_scale
    routines in the cases when align and scale happen at the same time
    """
    # make a blank 281 x 281 canvas
    dat = np.zeros([281, 281]) 

    # inject a point source into it
    input_pos = [140, 140] # [x, y]
    input_flux = 1
    input_fwhm = 3.5
    injected = fakes._inject_gaussian_planet(dat, input_pos[0], input_pos[1], input_flux, input_fwhm)

    # make usre something is injected
    assert np.mean(injected) > 0

    # measure it to make sure it's in the right position
    thresholds = [0.001, 0.001, 0.005, 0.05]
    _verify_planet_location(dat, input_pos, input_flux, input_fwhm, thresholds)

    # now let's shift the image
    shift = 19.6 # in both x and y
    scale_factor = 2 # magnify image by a factor of 2
    new_pos = np.array(input_pos) + shift
    shifted = klip.align_and_scale(injected, new_pos, input_pos, scale_factor)

    # measure it to make sure it's in the right position
    _verify_planet_location(shifted, new_pos, input_flux, input_fwhm*scale_factor, thresholds)

def test_transform_and_centroding_with_custom_PSF():
    """
    Like test_transform_and_centroding, but with a custom PSF stamp
    """
    # make a blank 281 x 281 canvas
    dat = np.zeros([281, 281])

    # inject a point source into it
    input_pos = [140, 140] # [x, y]
    input_flux = 1
    input_fwhm = 3.5
    input_sigma = input_fwhm/(2.*np.sqrt(2*np.log(2)))
    # create a gaussian PSF stamp
    stampsize = 21
    y, x = np.indices([stampsize, stampsize], dtype=float)
    x -= stampsize//2
    y -= stampsize//2
    stamp = input_flux * np.exp(-(x**2 + y**2)/(2 * input_sigma**2))
    # hack it to inject planet at 0 separation at the center of the image
    fakes.inject_planet([dat], [input_pos], [stamp], [None], 0, 0, thetas=[0])

    # make usre something is injected
    assert np.mean(dat) > 0

    # measure it to make sure it's in the right position
    thresholds = [0.001, 0.001, 0.005, 0.05]
    _verify_planet_location(dat, input_pos, input_flux, input_fwhm, thresholds)

    # now let's shift the image
    shift = 19.6 # in both x and y
    scale_factor = 2 # magnify image by a factor of 2
    new_pos = np.array(input_pos) + shift
    shifted = klip.align_and_scale(dat, new_pos, input_pos, scale_factor)

    # measure it to make sure it's in the right position
    _verify_planet_location(shifted, new_pos, input_flux, input_fwhm*scale_factor, thresholds)


def test_rotate_with_centroiding():
    """
    Tests rotation. Both a 45 degree rotation, then another rotation with
    x flipped afterwards and shifted to a new center
    """
    # make a blank 281 x 281 canvas
    dat = np.zeros([281, 281]) 

    # inject a point source into it
    input_pos = [180, 140] # [x, y]
    input_flux = 1
    input_fwhm = 4
    injected = fakes._inject_gaussian_planet(dat, input_pos[0], input_pos[1], input_flux, input_fwhm)

    # make sure something is injected
    assert np.mean(injected) > 0

    # measure it to make sure it's in the right position
    thresholds = [0.001, 0.001, 0.005, 0.05]
    _verify_planet_location(dat, input_pos, input_flux, input_fwhm, thresholds)

    # define an image center
    center = np.array([140, 140])
    dxy_orig = np.array(input_pos) - center # delta x/y of planet

    # now let's rotate the image 45 degrees CCW
    rotang1 = 45 # degrees
    # transform dxy_orig to get what we expet the answer to be
    rotang1_radians = rotang1 * np.pi / 180.
    rot1_matrix = [[np.cos(rotang1_radians), -np.sin(rotang1_radians)], [np.sin(rotang1_radians), np.cos(rotang1_radians)]]
    dxy_1 =  np.dot(rot1_matrix, dxy_orig)
    rot1_pos = dxy_1 + center # new location of planet after rotation

    # do the actual rotation
    rotated1 = klip.rotate(injected, rotang1, center, flipx=False)

    # measure it to make sure it's in the right position
    thresholds = [0.001, 0.001, 0.005, 0.05]
    _verify_planet_location(rotated1, rot1_pos, input_flux, input_fwhm, thresholds)

    # now rotate again, but move the center and flip x 
    rotang2 = -185
    new_center = np.array([102.4,180.5])

    # now figure out where it should be
    # rotate the image
    rotang2_radians = rotang2 * np.pi / 180.
    rot2_matrix = [[np.cos(rotang2_radians), -np.sin(rotang2_radians)], [np.sin(rotang2_radians), np.cos(rotang2_radians)]]
    dxy_2 = np.dot(rot2_matrix, dxy_1)
    # flip x
    dxy_2[0] = -dxy_2[0]
    # recenter on new center
    rot2_pos = dxy_2 + new_center

    # do the actual rotation
    rotated2 = klip.rotate(rotated1, rotang2, center, new_center=new_center, flipx=True)

    # measure to make sure it's in the right position again
    _verify_planet_location(rotated2, rot2_pos, input_flux, input_fwhm, thresholds)


def test_estimate_movement():
    """
    This is essentially a unit test for estimate_movement
    """
    # test just azimuthal movement 
    radius = 50
    parang0 = 0
    parangs = np.array([0, 90, 180])
    true_moves = np.array([0, 50*math.sqrt(2), 100])
    calc_moves = klip.estimate_movement(radius, parang0=parang0, parangs=parangs)

    assert np.any(np.abs(true_moves - calc_moves) < 0.001)

    # test radial movement
    wv0 = 1
    wvs = np.array([0.5,1,1.5])
    true_moves = np.array([25, 0, 25])
    calc_moves = klip.estimate_movement(radius, wavelength0=wv0, wavelengths=wvs)
    
    assert np.any(np.abs(true_moves - calc_moves) < 0.001)

def test_annuli_bounds():
    """
    This tests the annuli bound selection code
    """
    annuli = 9
    iwa = 8
    owa = 100
    constant_bounds = klip.define_annuli_bounds(annuli, iwa, owa, "constant")

    # for constant spacing, we should get some sanity
    assert np.shape(constant_bounds) == (annuli, 2)
    assert constant_bounds[0][1]-constant_bounds[0][0] == float(owa-iwa)/annuli

    # test too many annuli exception
    caught_exception = False
    try:
        bounds = klip.define_annuli_bounds(owa+iwa+1, iwa, owa, "linear")
    except ValueError as e:
        caught_exception = True
    # check to make sure we got an exceptoin
    assert caught_exception


    # test log spacing works
    log_bounds = klip.define_annuli_bounds(annuli, iwa, owa, "log")
    log_bound_widths = np.diff(log_bounds, axis=1)
    # log bounds should be strictly increasing
    assert np.all(np.diff(log_bound_widths) > 0)


def test_meas_contrast():
    """
    Test the klip.meas_contrast function

    """
    # create a canvas
    y, x = np.indices([201,201])
    center = [100, 100]
    r = np.sqrt((x-center[0])**2 + (y-center[1])**2)

    # draw some random numbers
    rand_data = np.random.standard_normal(r.shape)
    # scale random by the distance to the star
    rand_data *= 1./(r**3)

    # bounds
    iwa = 10 # pixels
    owa = 70 # pixels
    # mask "coronagraph"
    rand_data[np.where(r < iwa)] = np.nan
    # create a square mask at the outer bondaries
    outer_nans = np.where((np.abs(x - center[0]) >= owa - 10) | np.abs(y - center[1]) >= owa - 10)
    rand_data[outer_nans] = np.nan

    seps, contrast = klip.meas_contrast(rand_data, iwa, owa, 3, center=center)

    closer_contrast = contrast[0]
    for c in contrast[1:]:
<<<<<<< HEAD
        # assert is less than previous closer in contrast, or at least within 10%
        assert(closer_contrast - c > -(0.1*closer_contrast))
=======
        # assert is less than previous closer in contrast, or at least within 20%
        assert(closer_contrast - c > -(0.2*closer_contrast))
>>>>>>> d085c223
        closer_contrast = c

    # also test other data inputs for low_pass_filter in measure contrast
    seps, contrast2 = klip.meas_contrast(rand_data, iwa, owa, 3, center=center, low_pass_filter=False)
    seps, contrast3 = klip.meas_contrast(rand_data, iwa, owa, 3, center=center, low_pass_filter=1)

    # they shouldn't be the same as the original
    assert contrast2[0] != contrast[0]
    assert contrast3[0] != contrast[0]


if __name__ == "__main__":
    test_transform_and_centroding()
    test_transform_and_centroding_with_custom_PSF()
    test_meas_contrast()<|MERGE_RESOLUTION|>--- conflicted
+++ resolved
@@ -260,13 +260,8 @@
 
     closer_contrast = contrast[0]
     for c in contrast[1:]:
-<<<<<<< HEAD
-        # assert is less than previous closer in contrast, or at least within 10%
-        assert(closer_contrast - c > -(0.1*closer_contrast))
-=======
         # assert is less than previous closer in contrast, or at least within 20%
         assert(closer_contrast - c > -(0.2*closer_contrast))
->>>>>>> d085c223
         closer_contrast = c
 
     # also test other data inputs for low_pass_filter in measure contrast
