--- conflicted
+++ resolved
@@ -109,11 +109,7 @@
         assert(len(filelist) == 3)
 
     # create the dataset object
-<<<<<<< HEAD
-    dataset = GPI.GPIData(filelist, skipslices=[0,36], bad_sat_spots=[3], highpass=False)
-=======
     dataset = GPI.GPIData(filelist, skipslices=[0, 36], bad_sat_spots=[3], highpass=False)
->>>>>>> d085c223
 
     dataset.generate_psfs(boxrad=25//2)
     assert np.max(dataset.psfs > 0)
@@ -131,11 +127,7 @@
     outputdir = testdir
     prefix = "adionly-betapic-j-k100a9s4m1-fakes50pa50"
     parallelized.klip_dataset(dataset, outputdir=outputdir, fileprefix=prefix,
-<<<<<<< HEAD
-                          annuli=9, subsections=4, movement=1, numbasis=[1,20,50,100],
-=======
                           annuli=9, subsections=4, movement=1, numbasis=[1, 20, 50, 100],
->>>>>>> d085c223
                           calibrate_flux=True, mode="ADI", lite=True, highpass=True)
 
     # look at the output data. Validate the spectral cube
