import astropy.io.fits as pyfits
from astropy import wcs
import numpy as np
import scipy.ndimage as ndimage
import scipy.stats
import os
import re
<<<<<<< HEAD
import matplotlib.pyplot as plt
#different importants depending on if python2.7 or python3
=======
#different imports depending on if python2.7 or python3
>>>>>>> 7ad94ef1
import sys
from copy import copy
if sys.version_info < (3,0):
    #python 2.7 behavior
    import ConfigParser
    from Instrument import Data
    from utils.nair import nMathar
else:
    import configparser as ConfigParser
    from pyklip.instruments.Instrument import Data
    from pyklip.instruments.utils.nair import nMathar



class GPIData(Data):
    """
    A sequence of GPI Data. Each GPIData object has the following fields and functions

    Fields:
        input: Array of shape (N,y,x) for N images of shape (y,x)
        centers: Array of shape (N,2) for N centers in the format [x_cent, y_cent]
        filenums: Array of size N for the numerical index to map data to file that was passed in
        filenames: Array of size N for the actual filepath of the file that corresponds to the data
        PAs: Array of N for the parallactic angle rotation of the target (used for ADI) [in degrees]
        wvs: Array of N wavelengths of the images (used for SDI) [in microns]. For polarization data, defaults to "None"
        wcs: Array of N wcs astormetry headers for each image.
        IWA: a floating point scalar (not array). Specifies to inner working angle in pixels
        output: Array of shape (b, len(files), len(uniq_wvs), y, x) where b is the number of different KL basis cutoffs
        spot_flux: Array of N of average satellite spot flux for each frame
        contrast_scaling: Flux calibration factors (multiply by image to "calibrate" flux)
        prihdrs: Array of N primary GPI headers (these are written by Gemini Observatory + GPI DRP Pipeline)
        exthdrs: Array of N extension GPI headers (these are written by GPI DRP Pipeline)

    Functions:
        readdata(): reread in the data
        savedata(): save a specified data in the GPI datacube format (in the 1st extension header)
        calibrate_output(): calibrates flux of self.output
    """
    ##########################
    ###Class Initilization ###
    ##########################
    #some static variables to define the GPI instrument
    centralwave = {}  # in microns
    fpm_diam = {}  # in pixels
    flux_zeropt = {}
    spot_ratio = {} #w.r.t. central star
    lenslet_scale = 1.0 # arcseconds per pixel (pixel scale)
    ifs_rotation = 0.0  # degrees CCW from +x axis to zenith

    observatory_latitude = 0.0

    ## read in GPI configuration file and set these static variables
    package_directory = os.path.dirname(os.path.abspath(__file__))
    configfile = package_directory + "/" + "GPI.ini"
    config = ConfigParser.ConfigParser()
    try:
        config.read(configfile)
        #get pixel scale
        lenslet_scale = float(config.get("instrument", "ifs_lenslet_scale"))  # arcsecond/pix
        #get IFS rotation
        ifs_rotation = float(config.get("instrument", "ifs_rotation")) #degrees
        #get some information specific to each band
        bands = ['Y', 'J', 'H', 'K1', 'K2']
        for band in bands:
            centralwave[band] = float(config.get("instrument", "cen_wave_{0}".format(band)))
            fpm_diam[band] = float(config.get("instrument", "fpm_diam_{0}".format(band))) / lenslet_scale  # pixels
            flux_zeropt[band] = float(config.get("instrument", "zero_pt_flux_{0}".format(band)))
            spot_ratio[band] = float(config.get("instrument", "APOD_{0}".format(band)))
        observatory_latitude = float(config.get("observatory", "observatory_lat"))
    except ConfigParser.Error as e:
        print("Error reading GPI configuration file: {0}".format(e.message))
        raise e


    ####################
    ### Constructors ###
    ####################
    def __init__(self, filepaths=None, skipslices=None):
        """
        Initialization code for GPIData

        Inputs:
            filepaths: list of filepaths to files
            skipslices: a list of datacube slices to skip (supply index numbers e.g. [0,1,2,3])
        """
        self._output = None
        if filepaths is None:
            self._input = None
            self._centers = None
            self._filenums = None
            self._filenames = None
            self._PAs = None
            self._wvs = None
            self._wcs = None
            self._IWA = None
            self.spot_flux = None
            self.contrast_scaling = None
            self.prihdrs = None
            self.exthdrs = None
        else:
            self.readdata(filepaths, skipslices=skipslices)

    ################################
    ### Instance Required Fields ###
    ################################
    @property
    def input(self):
        return self._input
    @input.setter
    def input(self, newval):
        self._input = newval

    @property
    def centers(self):
        return self._centers
    @centers.setter
    def centers(self, newval):
        self._centers = newval

    @property
    def filenums(self):
        return self._filenums
    @filenums.setter
    def filenums(self, newval):
        self._filenums = newval

    @property
    def filenames(self):
        return self._filenames
    @filenames.setter
    def filenames(self, newval):
        self._filenames = newval

    @property
    def PAs(self):
        return self._PAs
    @PAs.setter
    def PAs(self, newval):
        self._PAs = newval

    @property
    def wvs(self):
        return self._wvs
    @wvs.setter
    def wvs(self, newval):
        self._wvs = newval

    @property
    def wcs(self):
        return self._wcs
    @wcs.setter
    def wcs(self, newval):
        self._wcs = newval

    @property
    def IWA(self):
        return self._IWA
    @IWA.setter
    def IWA(self, newval):
        self._IWA = newval

    @property
    def output(self):
        return self._output
    @output.setter
    def output(self, newval):
        self._output = newval

    ###############
    ### Methods ###
    ###############
    def readdata(self, filepaths, skipslices=None):
        """
        Method to open and read a list of GPI data

        Inputs:
            filespaths: a list of filepaths
            skipslices: a list of wavelenegth slices to skip for each datacube (supply index numbers e.g. [0,1,2,3])

        Outputs:
            Technically none. It saves things to fields of the GPIData object. See object doc string
        """
        #check to see if user just inputted a single filename string
        if isinstance(filepaths, str):
            filepaths = [filepaths]

        #make some lists for quick appending
        data = []
        filenums = []
        filenames = []
        rot_angles = []
        wvs = []
        centers = []
        wcs_hdrs = []
        spot_fluxes = []
        prihdrs = []
        exthdrs = []

        #extract data from each file
        for index, filepath in enumerate(filepaths):
            cube, center, pa, wv, astr_hdrs, filt_band, fpm_band, ppm_band, spot_flux, prihdr, exthdr = _gpi_process_file(filepath, skipslices=skipslices)

            data.append(cube)
            centers.append(center)
            spot_fluxes.append(spot_flux)
            rot_angles.append(pa)
            wvs.append(wv)
            filenums.append(np.ones(pa.shape[0]) * index)
            wcs_hdrs.append(astr_hdrs)
            prihdrs.append(prihdr)
            exthdrs.append(exthdr)

            #filename = np.chararray(pa.shape[0])
            #filename[:] = filepath
            filenames.append([filepath for i in range(pa.shape[0])])



        #convert everything into numpy arrays
        #reshape arrays so that we collapse all the files together (i.e. don't care about distinguishing files)
        data = np.array(data)
        dims = data.shape
        data = data.reshape([dims[0] * dims[1], dims[2], dims[3]])
        filenums = np.array(filenums).reshape([dims[0] * dims[1]])
        filenames = np.array(filenames).reshape([dims[0] * dims[1]])
        rot_angles = -(np.array(rot_angles).reshape([dims[0] * dims[1]])) + (90 - self.ifs_rotation)  # want North Up
        wvs = np.array(wvs).reshape([dims[0] * dims[1]])
        wcs_hdrs = np.array(wcs_hdrs).reshape([dims[0] * dims[1]])
        centers = np.array(centers).reshape([dims[0] * dims[1], 2])
        spot_fluxes = np.array(spot_fluxes).reshape([dims[0] * dims[1]])

        # recalculate wavelegnths from satellite spots
        wvs = rescale_wvs(exthdrs, wvs)
        # recaclulate centers from satellite spots and new wavelegnth solution
        wvs_bycube = wvs.reshape([dims[0], dims[1]])
        centers_bycube = centers.reshape([dims[0], dims[1], 2])
        for i, cubewvs in enumerate(wvs_bycube):
            try:
                centers_bycube[i] = calc_center(prihdrs[i], exthdrs[i], cubewvs)
            except KeyError:
                print("Unable to recenter the data using a least squraes fit due to not enough header info for file "
                      "{0}".format(filenames[i*dims[1]]))

        #set these as the fields for the GPIData object
        self._input = data
        self._centers = centers
        self._filenums = filenums
        self._filenames = filenames
        self._PAs = rot_angles
        self._wvs = wvs
        self._wcs = wcs_hdrs
        self._IWA = GPIData.fpm_diam[fpm_band]/2.0
        self.spot_flux = spot_fluxes
        self.contrast_scaling = GPIData.spot_ratio[ppm_band]/np.mean(spot_fluxes)
        self.prihdrs = prihdrs
        self.exthdrs = exthdrs

    def savedata(self, filepath, data, astr_hdr=None, center=None):
        """
        Save data in a GPI-like fashion. Aka, data and header are in the first extension header

        Inputs:
            filepath: path to file to output
            data: 2D or 3D data to save
            astr_hdr: wcs astrometry header
            center: center of the image to be saved in the header as the keywords PSFCENTX and PSFCENTY in pixels.
                The first pixel has coordinates (0,0)
        """
        hdulist = pyfits.HDUList()
        hdulist.append(pyfits.PrimaryHDU(header=self.prihdrs[0]))
        hdulist.append(pyfits.ImageHDU(header=self.exthdrs[0], data=data, name="Sci"))

        #we'll assume you used all the input files
        #remove duplicates from list
        filenames = np.unique(self.filenames)
        nfiles = np.size(filenames)
        hdulist[0].header["DRPNFILE"] = nfiles
        for i, thispath in enumerate(filenames):
            thispath = thispath.replace("\\", '/')
            splited = thispath.split("/")
            fname = splited[-1]
            matches = re.search('S20[0-9]{6}[SE][0-9]{4}', fname)
            filename = matches.group(0)
            hdulist[0].header["FILE_{0}".format(i)] = filename + '.fits'

        if astr_hdr is not None:
            #update astro header
            #I don't have a better way doing this so we'll just inject all the values by hand
            astroheader = astr_hdr.to_header()
            exthdr = hdulist[1].header
            exthdr['PC1_1'] = astroheader['PC1_1']
            exthdr['PC1_2'] = astroheader['PC1_2']
            exthdr['PC2_1'] = astroheader['PC2_1']
            exthdr['PC2_2'] = astroheader['PC2_2']
            #remove CD values as those are confusing
            exthdr.remove('CD1_1')
            exthdr.remove('CD1_2')
            exthdr.remove('CD2_1')
            exthdr.remove('CD2_2')
            exthdr['CDELT1'] = 1
            exthdr['CDELT2'] = 1
            

        if center is not None:
            hdulist[1].header.update({'PSFCENTX':center[0],'PSFCENTY':center[1]})

        hdulist.writeto(filepath, clobber=True)
        hdulist.close()

    def calibrate_output(self, units="contrast"):
        """
        Calibrates the flux of the output of PSF subtracted data.

        Assumes self.output exists and has shape (b,N,y,x) for N is the number of images and b is
        number of KL modes used.

        Inputs:
            units: currently only support "contrast" w.r.t central star
        Output:
            stores calibrated data in self.output
        """
        if units == "contrast":
            self.output *= self.contrast_scaling
        

    def generate_psfs(self, boxrad=7):
        """
        Generates PSF for each frame of input data. Only works on spectral mode data.
        Currently hard coded assuming 37 spectral channels!!!

        Inputs:
            boxrad: the halflength of the size of the extracted PSF (in pixels)

        Outputs:
            saves PSFs to self.psfs as an array of size(N,psfy,psfx) where psfy=psfx=2*boxrad + 1
        """
        self.psfs = []

        for i,frame in enumerate(self.input):
            #figure out which header and which wavelength slice
            numwaves = np.size(np.unique(self.wvs))
            hdrindex = int(i)/int(numwaves)
            slice = i % numwaves
            #now grab the values from them by parsing the header
            hdr = self.exthdrs[hdrindex]
            spot0 = hdr['SATS{wave}_0'.format(wave=slice)].split()
            spot1 = hdr['SATS{wave}_1'.format(wave=slice)].split()
            spot2 = hdr['SATS{wave}_2'.format(wave=slice)].split()
            spot3 = hdr['SATS{wave}_3'.format(wave=slice)].split()

            #put all the sat spot info together
            spots = [[float(spot0[0]), float(spot0[1])],[float(spot1[0]), float(spot1[1])],
                     [float(spot2[0]), float(spot2[1])],[float(spot3[0]), float(spot3[1])]]
            #now make a psf
            spotpsf = generate_psf(frame, spots, boxrad=boxrad)
            self.psfs.append(spotpsf)

        self.psfs = np.array(self.psfs)

    def generate_psf_cube(self, boxw=14):
        """
        Generates an average PSF from all frames of input data. Only works on spectral mode data.
        Peak value normalized to one in each slice.
        Currently hard coded assuming 37 spectral channels!!!

        Inputs:
            boxw: the width the extracted PSF (in pixels). Should be bigger than 12

        Outputs:
            A cube of shape 37*boxw*boxw. Each slice [k,:,:] is the PSF for a given wavelength.
        """

        n_frames,ny,nx = self.input.shape
        x_grid, y_grid = np.meshgrid(np.arange(ny), np.arange(nx))
        unique_wvs = np.unique(self.wvs)
        numwaves = np.size(np.unique(self.wvs))

        psfs = np.zeros((numwaves,boxw,boxw,n_frames,4))


        for lambda_ref_id, lambda_ref in enumerate(unique_wvs):
            for i,frame in enumerate(self.input):
                #figure out which header and which wavelength slice
                hdrindex = int(i)/int(numwaves)
                slice = i % numwaves
                lambda_curr = unique_wvs[slice]
                #now grab the values from them by parsing the header
                hdr = self.exthdrs[hdrindex]
                spot0 = hdr['SATS{wave}_0'.format(wave=slice)].split()
                spot1 = hdr['SATS{wave}_1'.format(wave=slice)].split()
                spot2 = hdr['SATS{wave}_2'.format(wave=slice)].split()
                spot3 = hdr['SATS{wave}_3'.format(wave=slice)].split()

                #put all the sat spot info together
                spots = [[float(spot0[0]), float(spot0[1])],[float(spot1[0]), float(spot1[1])],
                         [float(spot2[0]), float(spot2[1])],[float(spot3[0]), float(spot3[1])]]

                #mask nans
                cleaned = np.copy(frame)
                cleaned[np.where(np.isnan(cleaned))] = 0

                for loc_id, loc in enumerate(spots):
                    #grab satellite spot positions
                    spotx = loc[0]
                    spoty = loc[1]
                    xarr_spot = np.round(spotx)
                    yarr_spot = np.round(spoty)
                    stamp = cleaned[(yarr_spot-boxw/2):(yarr_spot+boxw/2),(xarr_spot-boxw/2):(xarr_spot+boxw/2)]
                    #x_stamp = x_grid[(yarr_spot-boxw/2):(yarr_spot+boxw/2),(xarr_spot-boxw/2):(xarr_spot+boxw/2)]
                    #y_stamp = y_grid[(yarr_spot-boxw/2):(yarr_spot+boxw/2),(xarr_spot-boxw/2):(xarr_spot+boxw/2)]
                    #print(spotx,spoty)
                    #print(stamp_x+ spotx-xarr_spot,stamp_y+spoty-yarr_spot)
                    stamp_x, stamp_y = np.meshgrid(np.arange(boxw, dtype=np.float32), np.arange(boxw, dtype=np.float32))
                    stamp_x += spotx-xarr_spot
                    stamp_y += spoty-yarr_spot



                    #mask the central blob to calculate background median
                    stamp_r = np.sqrt((stamp_x-boxw/2)**2+(stamp_y-boxw/2)**2)
                    stamp_masked = copy(stamp)
                    stamp_x_masked = copy(stamp_x)
                    stamp_y_masked = copy(stamp_y)
                    stamp_center = np.where(stamp_r<4)
                    stamp_masked[stamp_center] = np.nan
                    stamp_x_masked[stamp_center] = np.nan
                    stamp_y_masked[stamp_center] = np.nan
                    background_med =  np.nanmedian(stamp_masked)
                    stamp_masked -= background_med
                    #Solve 2d linear fit to remove background
                    xx = np.nansum(stamp_x_masked**2)
                    yy = np.nansum(stamp_y_masked**2)
                    xy = np.nansum(stamp_y_masked*stamp_x_masked)
                    xz = np.nansum(stamp_masked*stamp_x_masked)
                    yz = np.nansum(stamp_y_masked*stamp_masked)
                    #Cramer's rule
                    a = (xz*yy-yz*xy)/(xx*yy-xy*xy)
                    b = (xx*yz-xy*xz)/(xx*yy-xy*xy)
                    stamp -= a*stamp_x+b*stamp_y + background_med
                    #stamp -= background_med

                    #rescale to take into account wavelength widening
                    if 1:
                        stamp_r = np.sqrt((stamp_x-boxw/2)**2+(stamp_y-boxw/2)**2)
                        stamp_th = np.arctan2(stamp_x-boxw/2,stamp_y-boxw/2)
                        stamp_r /= lambda_ref/lambda_curr
                        stamp_x = stamp_r*np.cos(stamp_th)+boxw/2
                        stamp_y = stamp_r*np.sin(stamp_th)+boxw/2
                        #print(stamp_x,stamp_y)

                    stamp = ndimage.map_coordinates(stamp, [stamp_y, stamp_x])
                    #print(stamp)
                    psfs[lambda_ref_id,:,:,i,loc_id] = stamp


        #PSF_cube = np.mean(psfs[:,:,:,:,0],axis=(3))
        PSF_cube = np.mean(psfs,axis=(3,4))

        #stamp_x, stamp_y = np.meshgrid(np.arange(boxw, dtype=np.float32), np.arange(boxw, dtype=np.float32))
        #stamp_r = np.sqrt((stamp_x-boxw/2)**2+(stamp_y-boxw/2)**2)
        #stamp_center = np.where(stamp_r<3)
        for l in range(numwaves):
            #PSF_cube[l,:,:] -= np.nanmedian(PSF_cube[l,:,:][stamp_center])
            PSF_cube[l,:,:] /= np.nanmax(PSF_cube[l,:,:])
            PSF_cube[l,:,:][np.where(abs(PSF_cube[l,:,:])<0.05)] = 0.0

        if 0: # for debugging purposes
            plt.figure(1)
            plt.imshow(PSF_cube[0,:,:],interpolation = 'nearest')
            plt.figure(2)
            plt.imshow(PSF_cube[36,:,:],interpolation = 'nearest')
            plt.show()

        self.psfs = PSF_cube


######################
## Static Functions ##
######################

def _gpi_process_file(filepath, skipslices=None):
    """
    Method to open and parse a GPI file

    Inputs:
        filepath: the file to open
        skipslices: a list of datacube slices to skip (supply index numbers e.g. [0,1,2,3])

    Outputs: (using z as size of 3rd dimension, z=37 for spec, z=1 for pol (collapsed to total intensity))
        cube: 3D data cube from the file. Shape is (z,281,281)
        center: array of shape (z,2) giving each datacube slice a [xcenter,ycenter] in that order
        parang: array of z of the parallactic angle of the target (same value just repeated z times)
        wvs: array of z of the wavelength of each datacube slice. (For pol mode, wvs = [None])
        astr_hdrs: array of z of the WCS header for each datacube slice
        filt_band: the band (Y, J, H, K1, K2) used in the IFS Filter (string)
        fpm_band: which coronagrpah was used (string)
        ppm_band: which apodizer was used (string)
        spot_fluxes: array of z containing average satellite spot fluxes for each image
        prihdr: primary header of the FITS file
        exthdr: 1st extention header of the FITS file
    """
    print("Reading File: {0}".format(filepath))
    hdulist = pyfits.open(filepath)
    try:

        #grab the data and headers
        cube = hdulist[1].data
        exthdr = hdulist[1].header
        prihdr = hdulist[0].header

        #get some instrument configuration from the primary header
        filt_band = prihdr['IFSFILT'].split('_')[1]
        fpm_band = prihdr['OCCULTER'].split('_')[1]
        ppm_band = prihdr['APODIZER'].split('_')[1] #to determine sat spot ratios

        #grab the astro header
        w = wcs.WCS(header=exthdr, naxis=[1,2])
        #turns out WCS data can be wrong. Let's recalculate it using avparang
        parang = exthdr['AVPARANG']
        vert_angle = -(360-parang) + GPIData.ifs_rotation - 90
        vert_angle = np.radians(vert_angle)
        pc = np.array([[np.cos(vert_angle), np.sin(vert_angle)],[-np.sin(vert_angle), np.cos(vert_angle)]])
        cdmatrix = pc * GPIData.lenslet_scale /3600.
        w.wcs.cd[0,0] = cdmatrix[0,0]
        w.wcs.cd[0,1] = cdmatrix[0,1]
        w.wcs.cd[1,0] = cdmatrix[1,0]
        w.wcs.cd[1,1] = cdmatrix[1,1]

        #for spectral mode we need to treat each wavelegnth slice separately
        if exthdr['CTYPE3'].strip() == 'WAVE':
            channels = exthdr['NAXIS3']
            wvs = exthdr['CRVAL3'] + exthdr['CD3_3'] * np.arange(channels) #get wavelength solution
            center = []
            spot_fluxes = []
            #calculate centers from satellite spots
            for i in range(channels):
                #grab satellite spot positions
                spot0 = exthdr['SATS{wave}_0'.format(wave=i)].split()
                spot1 = exthdr['SATS{wave}_1'.format(wave=i)].split()
                spot2 = exthdr['SATS{wave}_2'.format(wave=i)].split()
                spot3 = exthdr['SATS{wave}_3'.format(wave=i)].split()
                centx = np.nanmean([float(spot0[0]), float(spot1[0]), float(spot2[0]), float(spot3[0])])
                centy = np.nanmean([float(spot0[1]), float(spot1[1]), float(spot2[1]), float(spot3[1])])
                center.append([centx, centy])

                #grab sat spot fluxes if they're there
                try:
                    spot0flux = float(exthdr['SATF{wave}_0'.format(wave=i)])
                    spot1flux = float(exthdr['SATF{wave}_1'.format(wave=i)])
                    spot2flux = float(exthdr['SATF{wave}_2'.format(wave=i)])
                    spot3flux = float(exthdr['SATF{wave}_3'.format(wave=i)])
                except KeyError:
                    spot0flux = 1
                    spot1flux = 1
                    spot2flux = 1
                    spot3flux = 1
                spot_fluxes.append(np.nanmean([spot0flux, spot1flux, spot2flux, spot3flux]))

            parang = np.repeat(exthdr['AVPARANG'], channels) #populate PA for each wavelength slice (the same)
            astr_hdrs = [w.deepcopy() for i in range(channels)] #repeat astrom header for each wavelength slice
        #for pol mode, we consider only total intensity but want to keep the same array shape to make processing easier
        elif exthdr['CTYPE3'].strip() == 'STOKES':
            wvs = [None]
            cube = np.sum(cube, axis=0)  #sum to total intensity
            cube = cube.reshape([1, cube.shape[0], cube.shape[1]])  #maintain 3d-ness
            center = [[exthdr['PSFCENTX'], exthdr['PSFCENTY']]]
            parang = exthdr['AVPARANG']*np.ones(1)
            astr_hdrs = np.repeat(w, 1)
            spot_fluxes = [[1]] #not suported currently
        else:
            raise AttributeError("Unrecognized GPI Mode: %{mode}".format(mode=exthdr['CTYPE3']))
    finally:
        hdulist.close()

    #remove undesirable slices of the datacube if necessary
    if skipslices is not None:
        cube = np.delete(cube, skipslices, axis=0)
        center = np.delete(center, skipslices, axis=0)
        parang = np.delete(parang, skipslices)
        wvs = np.delete(wvs, skipslices)
        astr_hdrs = np.delete(astr_hdrs, skipslices)
        spot_fluxes = np.delete(spot_fluxes, skipslices)

    return cube, center, parang, wvs, astr_hdrs, filt_band, fpm_band, ppm_band, spot_fluxes, prihdr, exthdr

def generate_psf(frame, locations, boxrad=5, medianboxsize=30):
    """
    Generates a GPI PSF for the frame based on the satellite spots

    Inputs:
        frame: 2d frame of data
        location: array of (N,2) containing [x,y] coordinates of all N satellite spots
        boxrad: half length of box to use to pull out PSF
        medianboxsize: size in pixels of box for median filter

    Outputs:
        genpsf: 2d frame of size (2*boxrad+1, 2*boxrad+1) with average PSF of satellite spots
    """
    genpsf = []
    #mask nans
    cleaned = np.copy(frame)
    cleaned[np.where(np.isnan(cleaned))] = 0

    #highpass filter to remove background
    #mask source for median filter
    masked = np.copy(cleaned)
    for loc in locations:
        spotx = np.round(loc[0])
        spoty = np.round(loc[1])
        masked[spotx-boxrad:spotx+boxrad+1, spoty-boxrad:spoty+boxrad+1] = scipy.stats.nanmedian(
            masked.reshape(masked.shape[0]*masked.shape[1]))
    #subtract out median filtered image

    #cleaned -= ndimage.median_filter(masked, size=(medianboxsize,medianboxsize))

    for loc in locations:
        #grab satellite spot positions
        spotx = loc[0]
        spoty = loc[1]

        #interpolate image to grab satellite psf with it centered
        #add .1 to make sure we get 2*boxrad+1 but can't add +1 due to floating point precision (might cause us to
        #create arrays of size 2*boxrad+2)
        x,y = np.meshgrid(np.arange(spotx-boxrad, spotx+boxrad+0.1, 1), np.arange(spoty-boxrad, spoty+boxrad+0.1, 1))
        spotpsf = ndimage.map_coordinates(cleaned, [y,x])
        genpsf.append(spotpsf)

    genpsf = np.array(genpsf)
    genpsf = np.mean(genpsf, axis=0) #average the different psfs together    

    return genpsf


def rescale_wvs(exthdrs, wvs, refwv=18):
    """
    Hack to try to fix wavelength scaling issue. This will calculate the scaling between channels,
    and adjust the wavelength solution such that the scaling comes out linear in scaling vs wavelength.
    Finicky - requires that all images in the dataset have the same number of wavelength channels
    Input:
        exthdrs: a list of extension headers, from a pyklip.instrument dataset
        refwv (optional): integer index of the channel to normalize the scaling
    Output:
        scaled_wvs: Nlambda*Nexthdrs array of wavelengths that produce a linear plot of wavelength vs scaling
    """
    #wvs_mean = wvs.reshape(len(exthdrs), len(wvs)/len(exthdrs)).mean(axis=0)
    sats = np.array([[[h['SATS{0}_{1}'.format(i,j)].split() for i in range(0,h['NAXIS3'])]
                          for j in range(0,4)] for h in exthdrs], dtype=np.float)
    sats = sats.mean(axis=0)
    pairs = [(0,3), (1,2)]
    separations = np.mean([0.5*np.sqrt(np.diff(sats[p,:,0], axis=0)[0]**2 + np.diff(sats[p,:,1], axis=0)[0]**2) 
                           for p in pairs], 
                          axis=0) # average over each pair, the first axis
    scaling_factors = separations/separations[refwv]
    scaled_wvs = scaling_factors*wvs[refwv]
    return np.tile(scaled_wvs, len(exthdrs))


def calc_center_least_squares(xpos, ypos, wvs, orderx, ordery, displacement):
    """
	calcualte the center position, linear least squares fit to 4 parameters

	Inputs: xpos: array of length n of x positions of satellite spots
			ypos: array of length n of y positions of satellite spots
			wvs: the wavelength of each pair of positoins
			orderx: the x order (can be -1 or 1 in this case. -1 is under the center, 1 is above the center)
			ordery: the y order (e.g. pos0 is at pox=-1, posy=1).
			displacment: the displacement from zenith
	Outputs: four fit parameters (xcenter, ycenter, adrx, adry). xcenters = xcenter + ardx * displacement
	"""

    pos_x = np.matrix(xpos).T
    pos_y = np.matrix(ypos).T

    #create the B matrix for the transform. See email from James on how to make this
    Bx = np.append(np.matrix(np.ones(np.size(pos_x))).T, np.matrix(orderx*wvs).T,1)
    Bx = np.append(Bx,np.matrix(-ordery*wvs).T, 1)
    Bx = np.append(Bx, np.matrix(displacement).T , 1)
    Bx = np.append(Bx, np.matrix(np.zeros(np.size(pos_x))).T, 1)
    Bx = np.append(Bx, np.matrix(np.zeros(np.size(pos_x))).T, 1)
    By = np.append(np.matrix(np.zeros(np.size(pos_y))).T, np.matrix(ordery*wvs).T, 1)
    By = np.append(By, np.matrix(orderx*wvs).T, 1)
    By = np.append(By, np.matrix(np.zeros(np.size(pos_y))).T, 1)
    By = np.append(By, np.matrix(displacement).T , 1)
    By = np.append(By, np.matrix(np.ones(np.size(pos_y))).T, 1)

    B = np.append(Bx,By,0)

    #the measured inputs
    X = np.append(pos_x, pos_y, 0)

    #fit outputs
    Q = (B.T*B).I * B.T* X

    xcenter = float(Q[0])
    ycenter = float(Q[5])
    shift1 = float(Q[1])
    shift2 = float(Q[2])
    adrx = float(Q[3])
    adry = float(Q[4])

    # xcalc = xcenter + orderx*wvs*shift1 - ordery*wvs*shift2 + (adrx)*np.array(displacement)
    # ycalc = ycenter + ordery*wvs*shift1 + orderx*wvs*shift2 + (adry)*np.array(displacement)
    #
    # xres = (xpos - xcalc)
    # yres = (ypos - ycalc)
    #
    #
    # xcenters = xcenter + (adrx)*np.array(displacement)
    # ycenters = ycenter + (adry)*np.array(displacement)

    #old code - preserved just in case
	#one_params1 = np.polyfit(pos_one[:, 0], pos_one[:, 1], 1)
	#one_params2 = np.polyfit(pos_one[:, 1], pos_oplt.show()ne[:, 0], 1)
	#
	#two_params1 = np.polyfit(pos_two[:, 0], pos_two[:, 1], 1)
	#two_params2 = np.polyfit(pos_two[:, 1], pos_two[:, 0], 1)
	#
	#xcenter1 = (two_params1[1] - one_params1[1]) / (one_params1[0] - two_params1[0])
	#ycenter1 = two_params1[1] + two_params1[0] * xcenter1
	#ycenter2 = (two_params2[1] - one_params2[1]) / (one_params2[0] - two_params2[0])
	#xcenter2 = two_params2[1] + two_params2[0] * ycenter2

    return xcenter, ycenter, adrx, adry


def calc_center(prihdr, exthdr, wvs, ignoreslices=None):
    """
    calcualte the center position of a spectral data cube

    Inputs:
        prihdr: primary GPI header
        exthdr: extention GPI header
        wvs: wvs of the datacube
        ignoreslices: slices to ignore in the fit. A list of wavelength slice indicies to ignore
                        if none, ignores slices 0,1, len-2, len-1 (first and last two)
    Outputs:
        centx, centy: star center
    """
    if ignoreslices is None:
        ignoreslices = np.array([0,1,-2,-1])
    ignoreslices %= np.size(wvs)

    utstart = prihdr['UTSTART']
    utstart = float(utstart[0:2]) + float(utstart[3:5])/60.+float(utstart[6:])/3600. #covert to decimal

    #Grab info for ADR correction
    #try to get environment parameters but sometimes we need to default
    #Get HA
    HA = prihdr['HA']
    HA_sgn = np.sign(float(HA[0:3]))
    if HA_sgn == 0:
        HA_sgn = 1
    HA = float(HA[0:3]) + HA_sgn*float(HA[4:6])/60. + HA_sgn*float(HA[7:])/3600.
    HA *= 15*np.pi/180. # rad
    #Get Temp
    Temp = prihdr['TAMBIENT'] + 273.15 #Kelvin
    #Get pressure
    Pressure = prihdr['PRESSUR2'] #Pascal
    #Get declination from header and convert to radians
    dec = exthdr['CRVAL2'] * np.pi/ 180. #rad

    #Calculate angle from zenith, need this for ADR corrections
    zenith = np.arccos(np.sin(GPIData.observatory_latitude)*np.sin(dec)
                       + np.cos(GPIData.observatory_latitude)*np.cos(dec)*np.cos(HA))

    spots_posx = []
    spots_posy = []
    order_x = []
    order_y = []
    displacement = []
    spot_wvs = []
    spots_wvs_index = []

    #calculate reference wavelegnth
    refwv = np.mean(wvs)
    n0 = nMathar(refwv, Pressure, Temp) #reference index of refrraction

    #get centers from header values inputted by GPI pipeline
    #mask = bin(int(pcenthdr['SATSMASK'],16)) #assume all spot locations are placed in header
    #iterate over headers in cube
    for i, wv in enumerate(wvs):
        thisfour = []
        n = nMathar(wv, Pressure, Temp) #index of refraction

        for j in range(4):
            hdr_str = "sats%i_%i" % (i, j)
            cents = exthdr[hdr_str]
            args = cents.split()

            #append this data to the list
            #calcuate deltaZ effect of ADR
            displacement.append( (n-n0)/n0 * np.tan(zenith)) #deltaZ calculation
            spots_posx.append(float(args[0]))
            spots_posy.append(float(args[1]))
            spot_wvs.append(wv)
            spots_wvs_index.append(i)

            #this better account for all cases or this for loop is messed up
            if j == 0:
                order_x.append(-1)
                order_y.append(1)
            elif j == 1:
                order_x.append(-1)
                order_y.append(-1)
            elif j == 2:
                order_x.append(1)
                order_y.append(1)
            elif j ==3:
                order_x.append(1)
                order_y.append(-1)
            else:
                print "LOGIC ERROR: j value in loop somehow got to %f" %(j)
                continue

    spots_posx = np.array(spots_posx)
    spots_posy = np.array(spots_posy)
    order_x = np.array(order_x)
    order_y = np.array(order_y)
    displacement = np.array(displacement)
    spot_wvs = np.array(spot_wvs)
    spots_wvs_index = np.array(spots_wvs_index)

    good = np.where(~np.in1d(spots_wvs_index, ignoreslices))

    x0, y0, adrx, adry = calc_center_least_squares(spots_posx[good], spots_posy[good], spot_wvs[good], order_x[good],
                                                   order_y[good], displacement[good])
    centers_x = x0 + adrx*displacement
    centers_y = y0 + adry*displacement
    centers = np.array([centers_x, centers_y])
    # centers are duplicated 4 times (for each sat spot) and the dimensions are flipped. need to remove this...
    centers = np.swapaxes(centers, 0, 1)
    centers = centers.reshape([centers.shape[0]/4, 4, 2])
    centers = centers[:,0,:]
    return centers<|MERGE_RESOLUTION|>--- conflicted
+++ resolved
@@ -5,12 +5,9 @@
 import scipy.stats
 import os
 import re
-<<<<<<< HEAD
+
 import matplotlib.pyplot as plt
-#different importants depending on if python2.7 or python3
-=======
 #different imports depending on if python2.7 or python3
->>>>>>> 7ad94ef1
 import sys
 from copy import copy
 if sys.version_info < (3,0):
