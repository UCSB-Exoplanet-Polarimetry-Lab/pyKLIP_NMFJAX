from pyklip.instruments.Instrument import Data
import pyklip.rdi as rdi
import pyklip.klip
from pyklip.klip import nan_gaussian_filter

from astropy.io import fits
from astropy import wcs
from astroquery.svo_fps import SvoFps

from scipy.ndimage import fourier_shift, median_filter, shift, gaussian_filter
from scipy.optimize import leastsq, minimize

from skimage.registration import phase_cross_correlation

import numpy as np
import os, shutil, re
import matplotlib.pyplot as plt
import time
import copy 
import warnings

from spaceKLIP.psf import JWST_PSF

import matplotlib
matplotlib.rc('font', serif='DejaVu Sans')
matplotlib.rcParams.update({'font.size': 14})
import matplotlib.patheffects as PathEffects

from webbpsf_ext.image_manip import frebin

class JWSTData(Data):
    """
    Class to interpret JWST data using pyKLIP.
    """
    ############################
    ### Class Initialization ###
    ############################

    ####################
    ### Constructors ###
    ####################
    def __init__(self, filepaths=None, psflib_filepaths=None, centering='jwstpipe',
                     badpix_threshold=0.2, scishiftfile=False, refshiftfile=False,
                     fiducial_point_override=False, blur=False,spectral_type=None,
                     load_file0_center=False,save_center_file=False):

        # Initialize the super class
        super(JWSTData, self).__init__()

        # Mean wavelengths of the JWST filters from the SVO Filter Profile
        # Service
        self.wave = {}
        filter_list = SvoFps.get_filter_list(facility='JWST', instrument='NIRCAM')
        for i in range(len(filter_list)):
            name = filter_list['filterID'][i]
            name = name[name.rfind('.')+1:]
            self.wave[name] = filter_list['WavelengthMean'][i]/1e4 # micron
        filter_list = SvoFps.get_filter_list(facility='JWST', instrument='MIRI')
        for i in range(len(filter_list)):
            name = filter_list['filterID'][i]
            name = name[name.rfind('.')+1:]
            self.wave[name] = filter_list['WavelengthMean'][i]/1e4 # micron
        del filter_list

        self.badpix_threshold = badpix_threshold
        self.centering = centering
        self.fiducial_point_override = fiducial_point_override
        self.blur = blur

        self.spectral_type = spectral_type
        # Get the target dataset
        reference = self.readdata(filepaths, scishiftfile,
                            load_file0_center=load_file0_center,
                            save_center_file=save_center_file)

        # If necessary, get the PSF library dataset for RDI procedures
        if psflib_filepaths != None:
            self.readpsflib(psflib_filepaths, reference, refshiftfile)
        else:
            self._psflib = None

    ################################
    ### Instance Required Fields ###
    ################################
    @property
    def input(self):
        return self._input
    @input.setter
    def input(self, newval):
        self._input = newval

    @property
    def centers(self):
        return self._centers
    @centers.setter
    def centers(self, newval):
        self._centers = newval

    @property
    def filenums(self):
        return self._filenums
    @filenums.setter
    def filenums(self, newval):
        self._filenums = newval

    @property
    def filenames(self):
        return self._filenames
    @filenames.setter
    def filenames(self, newval):
        self._filenames = newval

    @property
    def PAs(self):
        return self._PAs
    @PAs.setter
    def PAs(self, newval):
        self._PAs = newval

    @property
    def wvs(self):
        return self._wvs
    @wvs.setter
    def wvs(self, newval):
        self._wvs = newval

    @property
    def wcs(self):
        return self._wcs
    @wcs.setter
    def wcs(self, newval):
        self._wcs = newval

    @property
    def IWA(self):
        return self._IWA
    @IWA.setter
    def IWA(self, newval):
        self._IWA = newval

    @property
    def output(self):
        return self._output
    @output.setter
    def output(self, newval):
        self._output = newval

    @property
    def psflib(self):
        return self._psflib
    @psflib.setter
    def psflib(self, newval):
        self._psflib = newval

    # mask centers default to star centers if not overridden
    @property
    def mask_centers(self):
        return self._mask_centers

    ###############
    ### Methods ###
    ###############

    def readdata(self, filepaths, scishiftfile=False, verbose=False, 
                load_file0_center=False, save_center_file=False):
        """
        Method to open and read JWST data.

        Parameters
        ----------
        filepaths : list of str
            A list of file paths.
        centering : str
            String descriptor for method to estimate image centers.
        verbose : bool
            Boolean for terminal print statements.

        Returns
        -------
        reference : array
            A 2D image to be aligned to for readpsflib.
        """
        # Ensure we have a list of file paths
        if isinstance(filepaths, str):
            filepaths = [filepaths]
            if verbose:
                print('Only 1 file path was provided, are you sure you meant to do this?')

        # Check list is not empty
        if len(filepaths) == 0:
            raise ValueError('Empty filepath list provided to JWSTData!')

        # Intialize some arrays
        data = []
        pxdq = []
        centers = []
        filenames = []
        pas = []
        wvs = []
        wcs_hdrs = []
        mask_centers = []

        # Go through files one by one
        for index, file in enumerate(filepaths):
            with fits.open(file) as f:

                # Let's figure out what instrument this is
                inst = f[0].header['INSTRUME']

                # Grab number of integrations, as this is how many images are
                # in the file
                nints = f[0].header['NINTS']
                pixel_scale = np.sqrt(f['SCI'].header['PIXAR_A2']) # arcsec; need this for later to calculate IWA

                sci_data = f['SCI'].data
                dq_data = f['DQ'].data

                # NIRCam specifics
                if inst == 'NIRCAM':
                    crp1 = f['SCI'].header['CRPIX1']-1-0.2
                    crp2 = f['SCI'].header['CRPIX2']-1+0.2
                    print('WARNING: Modifying NIRCam centers by (-0.2,+0.2)')
                    
                    # Use the central 11x11 pixels (based on coronagraph center CRPIX)
                    # to identify the absolute star location using the bright 
                    # leakage speckle. Only do this for the first image
                    if index == 0:
                        #Starting Guess. 
                        self.nircam_centers = [crp1,crp2]
                        if load_file0_center and os.path.exists(save_center_file+'.npz'):
                            print("Loading the star center in the first file from: {}".format(save_center_file+".npz"))
                            saved_centers = np.load(save_center_file+'.npz')['center']
                            crp1 = saved_centers[0]
                            crp2 = saved_centers[1]
                        else:
                            crp1, crp2 = self.update_nircam_centers(sci_data[0].copy(),
                                            filter_name = f[0].header['FILTER'], 
                                            image_mask = f[0].header['CORONMSK'],
                                            date = f[0].header['DATE-BEG'],
                                            spectral_type = self.spectral_type,
                                            save_center_file=save_center_file)

                        # Save centers
                        self.nircam_centers = [crp1, crp2]

                    # Load centers estimated from first image
                    crp1, crp2 = self.nircam_centers
                    # Assign centers
                    img_centers = [crp1, crp2]*nints

                    # assign mask_centers
                    these_mask_centers = [149.9, 174.4]*nints
                    warnings.warn("Adpoting hard-coded [149.9, 174.4] as the NIRCAM mask center")

                    # Check for fiducial point override
                    if 'NARROW' in f[0].header['APERNAME'] :
                        self.fiducial_point_override = True
                # MIRI specifics
                elif inst == 'MIRI':
                    filt = f[0].header['FILTER']
                    self.orig_xoff = f[0].header['XOFFSET']
                    self.orig_yoff = f[0].header['YOFFSET']

                    # Cut out the unilluminated pixels
                    all_data, trim = trim_miri_data([sci_data, dq_data], filt)
                    sci_data, dq_data = all_data[0], all_data[1]

                    if filt == 'F1065C':
                        img_centers = [float(120.184-trim[0]), float(112.116-trim[1])]*nints
                    elif filt == 'F1140C':
                        img_centers = [float(119.749-trim[0]), float(112.236-trim[1])]*nints
                    elif filt == 'F1550C':
                        img_centers = [float(119.746-trim[0]), float(113.289-trim[1])]*nints
                    else:
                        raise ValueError('pyKLIP only currently supports F1065C/F1140C/F1550C MIRI data')

                    # assign mask centers -- currently star centers are mask centers
                    these_mask_centers = img_centers.copy()
                    warnings.warn("Adopting hard-coded [{0}, {1}] as the MIRI mask center".format(these_mask_centers[0], these_mask_centers[1]))

                # Get the images
                data.append(sci_data)
                pxdq.append(dq_data)
                centers.append(img_centers) # header keywords are in 1-indexed coordinates
                mask_centers.append(these_mask_centers)

                # Assign filenames based on the file and the integration
                filenames += ['{}_INT{}'.format(file.split('/')[-1], i+1) for i in range(nints)]

                # Get PA for all frame withing the file
                roll_ref = f['SCI'].header['ROLL_REF']
                roll_ref += f['SCI'].header['V3I_YANG']
                pas.append([roll_ref]*nints)

                # Get the filter wavelength, should be the same for each file
                # though (for JWST)
                filt = f[0].header['FILTER']
                wave = self.wave[filt] # micron
                wvs.append([wave]*nints)

                # Get WCS information
                wcs_hdr = wcs.WCS(header=f['SCI'].header, naxis=f['SCI'].header['WCSAXES'])
                for i in range(nints):
                    wcs_hdrs.append(wcs_hdr.deepcopy())

        # Convert to numpy arrays and collapse integrations along a single axis
        data = np.concatenate(data)
        pxdq = np.concatenate(pxdq)

        centers = np.concatenate(centers).reshape(-1, 2)
        mask_centers = np.concatenate(mask_centers).reshape(-1, 2)
        filenames = np.array(filenames)
        filenums = np.array(range(len(filenames)))
        pas = np.array(pas).flatten()
        wvs = np.array(wvs).flatten()

        # Get image centers based on desired algorithm
        if self.centering == 'basic' or self.centering == 'zero':
            reference = data[0].copy() # align to first science image
        else:
            # Need to subtract residual background so that image registration
            # does not fit to itprint(s)
            data_medsub = data-np.nanmedian(data, axis=(1, 2), keepdims=True)

            # For MIRI, let's only look at the central region
            if inst == 'MIRI':
                _, nx, ny = data_medsub.shape
                data_medsub = data_medsub[:,int(nx/3):int(2*nx/3),int(ny/3):int(2*ny/3)]
            elif inst == 'NIRCAM':
                tr = 10
                data_medsub = data_medsub[:,int(crp2-tr):int(crp2+tr+1),int(crp1-tr):int(crp1+tr+1)]

            # from matplotlib.colors import LogNorm
            # plt.imshow(data_medsub[0], norm=LogNorm())
            # plt.show()
            # exit()

            reference = data_medsub[0].copy() # align to first science image 

            tstart = time.time()
            if self.centering == 'jwstpipe':
                ref_shifts = reference
                msub_shifts = data_medsub
                shifts, res_before, res_after = self.align_jwstpipe(ref_shifts, msub_shifts[1:])
            elif self.centering == 'imageregis':
                shifts, res_before, res_after = self.align_imageregis(ref_shifts, msub_shifts[1:])
            elif self.centering == 'savefile':
                shift_data = np.load(scishiftfile+'.npz')
                shifts = shift_data['shifts']
                res_before = shift_data['res_before']
                res_after = shift_data['res_after']
            else:
                raise ValueError('Unknown centering algorithm')

            # Save shifts if requested
            if self.centering != 'savefile' and scishiftfile != False:
                np.savez(scishiftfile, shifts=shifts, res_before=res_before, res_after=res_after)

            tend = time.time()

            f, ax = plt.subplots(1, 2, figsize=(2*6.4, 1*4.8))
            ax[0].plot(res_before, label='before align')
            ax[0].plot(res_after, label='after align')
            ax[0].grid(axis='y')
            ax[0].set_xlabel('Image index')
            ax[0].set_ylabel(r'$\Sigma$(residual${}^2$)')
            ax[0].legend(loc='upper center')
            ax[0].set_title('Residual reference-image', y=1., pad=10, bbox=dict(facecolor='white', edgecolor='lightgrey', boxstyle='round'))
            temp = np.unique(pas[1:])
            medcols = ['C0', 'C1', 'C2', 'C3', 'C4', 'C5', 'C6', 'C7', 'C8', 'C9']
            for i in range(len(temp)):
                ww = pas[1:] == temp[i]
                shifts_pa = shifts[ww]
                shifts_med = np.median(shifts_pa, axis=0)
                ax[1].scatter(shifts_med[0]*pixel_scale*1000., shifts_med[1]*pixel_scale*1000, marker='o', color=medcols[i], edgecolor='k', zorder=99)
                ax[1].scatter(shifts[ww, 0]*pixel_scale*1000., shifts[ww, 1]*pixel_scale*1000., label='PA = %.0f deg' % temp[i])
            ax[1].axis('square')
            xlim = ax[1].get_xlim()
            temp = xlim[1]-xlim[0]
            ax[1].set_xlim([xlim[0]-0.35*temp, xlim[1]+0.35*temp])
            ylim = ax[1].get_ylim()
            temp = ylim[1]-ylim[0]
            ax[1].set_ylim([ylim[0]-0.15*temp, ylim[1]+0.15*temp])
            ax[1].grid(axis='both')
            ax[1].set_xlabel('Image x-shift [mas]')
            ax[1].set_ylabel('Image y-shift [mas]')
            ax[1].legend(loc='center right')
            ax[1].set_title('Image shifts', y=1., pad=10, bbox=dict(facecolor='white', edgecolor='lightgrey', boxstyle='round'))
            plt.suptitle('Science image alignment -- '+self.centering+' method (%.0f s runtime)' % (tend-tstart))
            plt.tight_layout()
            plt.savefig(scishiftfile+'.pdf')
            plt.clf()
            # plt.savefig(centering+'_sci_bad.pdf')
            #plt.show()

            # # Let's median the shifts
            # temp = np.unique(pas[1:]) # Get unique PAs
            # for i in range(len(temp)):
            #     ww = pas[1:] == temp[i] # Get locations of each PA 
            #     shifts_pa = shifts[ww]
            #     shifts[ww] = np.median(shifts_pa, axis=0)
            
            # Shifts are calculated as the shift of the image to match 
            # the reference, therefore we *subtract* to get the correct
            # center relative to the reference. 
            centers[1:] -= shifts[:, :2]

        # Need to align the images so that they have the same centers
        if inst == 'MIRI':
            image_center = np.array([data[0].shape[1]-1, data[0].shape[0]-1])/2.
        elif inst == 'NIRCAM':
            image_center = np.array([data[0].shape[1]-1, data[0].shape[0]-1])/2.
        for i, image in enumerate(data):
            if self.blur != False:
                # Blur if requested *before* align_and_scale
                image = nan_gaussian_filter(image, self.blur)
            recentered_image = pyklip.klip.align_and_scale(image, new_center=image_center, old_center=centers[i])
            mask_centers[i] = mask_centers[i] + (image_center - centers[i]) # shift mask center as well
            centers[i] = image_center
            data[i] = recentered_image

        # Assume an inner working angle of 0.5 lambda/D
        if self.fiducial_point_override:
            IWA = 1. # pix
        else:
            lambda_d_arcsec = ((wvs[0]/1e6)/6.5)*(180./np.pi)*3600.
            IWA = 0.5*lambda_d_arcsec/pixel_scale # pix

        # Assign all necessary properties
        self._input = data
        self._centers = centers
        self._filenums = filenums
        self._filenames = filenames
        self._PAs = pas
        self._wvs = wvs
        self._wcs = wcs_hdrs
        self._IWA = IWA
        self._mask_centers = mask_centers
        return reference

    def readpsflib(self, psflib_filepaths, reference=None, refshiftfile=False,
     verbose=False):
        """
        Method to open and read JWST data for use as part of a PSF library.

        Parameters
        ----------
        psflib_filepaths : list of str
            A list of file paths.
        centering : str
            String descriptor for method to estimate image centers.
        reference : array
            A 2D image to be aligned to.
        verbose : bool
            Boolean for terminal print statements.

        Returns
        -------
        None, data are saved to a JWSTData object.
        """
        # Ensure we have a list of file paths
        if isinstance(psflib_filepaths, str):
            psflib_filepaths = [psflib_filepaths]
            if verbose:
                print('Only 1 psflib filepath was provided, are you sure you meant to do this?')

        # Check list is not empty
        if len(psflib_filepaths) == 0:
            raise ValueError('Empty psflib filepath list provided to JWSTData!')

        # Intialize some arrays
        psflib_data = []
        psflib_pxdq = []
        psflib_offsets = []
        psflib_centers = []
        psflib_filenames = []

        # Prepare reference data for RDI subtractions
        for index, file in enumerate(psflib_filepaths):
            with fits.open(file) as f:

                inst = f[0].header['INSTRUME']
                filt = f[0].header['FILTER']

                # Grab number of integrations, as this is how many images are
                # in the file
                nints = f[0].header['NINTS']
                pixel_scale = np.sqrt(f['SCI'].header['PIXAR_A2']) # arcsec; need this for later to calculate IWA

                sci_data = f['SCI'].data
                dq_data = f['DQ'].data

                # NIRCam specifics
                if inst == 'NIRCAM':
                    try:
                        crp1, crp2 = self.nircam_centers
                    except:
                        crp1 = f['SCI'].header['CRPIX1']-1
                        crp2 = f['SCI'].header['CRPIX2']-1
                    center = [crp1, crp2]
                # MIRI specifics
                elif inst == 'MIRI':
                    # Cut out the unilluminated pixels
                    all_data, trim = trim_miri_data([sci_data, dq_data], filt)
                    sci_data, dq_data = all_data[0], all_data[1]

                    if filt == 'F1065C':
                        center = [float(120.184-trim[0]), float(112.116-trim[1])]
                    elif filt == 'F1140C':
                        center = [float(119.749-trim[0]), float(112.236-trim[1])]
                    elif filt == 'F1550C':
                        center = [float(119.746-trim[0]), float(113.289-trim[1])]
                    else:
                        raise ValueError('pyKLIP only currently supports F1065C/F1140C/F1550C MIRI data')

                # Get the images
                psflib_data.append(sci_data)
                psflib_pxdq.append(dq_data)

                # from matplotlib.colors import LogNorm
                # plt.imshow(sci_data[0], norm=LogNorm())
                # plt.scatter(center[0], center[1], c='r')
                # plt.show()
                # exit()

                # Get the known offset between images
                if inst == 'NIRCAM':
                    offset = [f[0].header['XOFFSET'], f[0].header['YOFFSET']]/pixel_scale # pix
                elif inst == 'MIRI':
                    offset = [f[0].header['XOFFSET']-self.orig_xoff, f[0].header['YOFFSET']-self.orig_yoff]/pixel_scale

                psflib_offsets.append(offset.tolist()*nints)
                if self.centering == 'basic':
                    psflib_centers.append([sum(x) for x in zip(center, offset)]*nints)
                elif self.centering == 'zero':
                    psflib_centers.append([sum(x) for x in zip(center, [0., 0.])]*nints) # Wont be shifted
                else:
                    psflib_centers.append([sum(x) for x in zip(center, [0., 0.])]*nints) # dither will be detected using image registration

                # Assign filenames based on the file and the integration
                psflib_filenames += ['{}_INT{}'.format(file.split('/')[-1], i+1) for i in range(nints)]

        # Convert to numpy arrays and collapse along integration axis
        psflib_data = np.concatenate(psflib_data)
        psflib_pxdq = np.concatenate(psflib_pxdq)
        psflib_offsets = np.concatenate(psflib_offsets).reshape(-1, 2)
        psflib_centers = np.concatenate(psflib_centers).reshape(-1, 2)
        psflib_filenames = np.array(psflib_filenames)

        # Get image centers based on desired algorithm
        if self.centering == 'basic' or self.centering =='zero':
            pass
        else:
            if reference is None:
                raise UserWarning('Need reference for this centering algorithm')
            # Need to subtract residual background so that image registration
            # does not fit to it
            data_medsub = psflib_data-np.nanmedian(psflib_data, axis=(1, 2), keepdims=True)
            if inst == 'MIRI':
                _, nx, ny = data_medsub.shape
                data_medsub = data_medsub[:,int(nx/3):int(2*nx/3),int(ny/3):int(2*ny/3)]
            elif inst == 'NIRCAM':
                _, nx, ny = data_medsub.shape
                print('''WARNING: Are you using the NIRCam 335R mask? If not you should look at 
                    how image registration is being done in the JWST.py file of pyKLIP''')
                #data_medsub = data_medsub[:,int(nx/3):int(3*nx/4),int(ny/4):int(2*ny/3)]
                tr = 10
                data_medsub = data_medsub[:,int(crp2-tr):int(crp2+tr+1),int(crp1-tr):int(crp1+tr+1)]
            tstart = time.time()
            if self.centering == 'jwstpipe':
                # Blurring was messing up the iamge registration
                # if self.blur != False:
                #     # Need to blur the images before image registration
                #     ref_shifts = gaussian_filter(reference, self.blur)
                #     msub_shifts = np.array([gaussian_filter(img, self.blur) for img in data_medsub])
                # else:
                ref_shifts = reference
                msub_shifts = data_medsub
                shifts, res_before, res_after = self.align_jwstpipe(ref_shifts, msub_shifts)
            elif self.centering == 'imageregis':
                shifts, res_before, res_after = self.align_imageregis(reference, data_medsub)
            elif self.centering == 'savefile':
                shift_data = np.load(refshiftfile+'.npz')
                shifts = shift_data['shifts']
                res_before = shift_data['res_before']
                res_after = shift_data['res_after']
            else:
                raise ValueError('Unknown centering algorithm')

            # Save shifts if requested
            if self.centering != 'savefile' and refshiftfile != False:
                np.savez(refshiftfile, shifts=shifts, res_before=res_before, res_after=res_after)

            tend = time.time()

            f, ax = plt.subplots(1, 2, figsize=(2*6.4, 1*4.8))
            colors = plt.rcParams['axes.prop_cycle'].by_key()['color']
            ax[0].plot(res_before, label='before align')
            ax[0].plot(res_after, label='after align')
            ax[0].grid(axis='y')
            ax[0].set_xlabel('Image index')
            ax[0].set_ylabel(r'$\Sigma$(residual${}^2$)')
            ax[0].legend(loc='upper center')
            ax[0].set_title('Residual reference-image', y=1., pad=10, bbox=dict(facecolor='white', edgecolor='lightgrey', boxstyle='round'))
            temp = np.unique(psflib_offsets, axis=0)
            medcols = ['C0', 'C1', 'C2', 'C3', 'C4', 'C5', 'C6', 'C7', 'C8', 'C9']
            for i in range(temp.shape[0]):
                ww = np.where((psflib_offsets == temp[i]).all(axis=1))[0]
                shifts_dp = shifts[ww]
                shifts_med = np.median(shifts_dp, axis=0)
                ax[1].scatter(shifts_med[0]*pixel_scale*1000., shifts_med[1]*pixel_scale*1000, marker='o', color=medcols[i], edgecolor='k', zorder=99)
                ax[1].scatter(shifts[ww, 0]*pixel_scale*1000., shifts[ww, 1]*pixel_scale*1000., c=colors[i], label='dpos %.0f' % (i+1))
                #ax[1].plot([-temp[i, 0]*pixel_scale*1000., -temp[i, 0]*pixel_scale*1000.], [-temp[i, 1]*pixel_scale*1000.-5., -temp[i, 1]*pixel_scale*1000.+5.], color=colors[i])
                #ax[1].plot([-temp[i, 0]*pixel_scale*1000.-5., -temp[i, 0]*pixel_scale*1000.+5.], [-temp[i, 1]*pixel_scale*1000., -temp[i, 1]*pixel_scale*1000.], color=colors[i])
            ax[1].axis('square')
            xlim = ax[1].get_xlim()
            temp = xlim[1]-xlim[0]
            ax[1].set_xlim([xlim[0]-0.35*temp, xlim[1]+0.35*temp])
            ylim = ax[1].get_ylim()
            temp = ylim[1]-ylim[0]
            ax[1].set_ylim([ylim[0]-0.15*temp, ylim[1]+0.15*temp])
            ax[1].grid(axis='both')
            ax[1].set_xlabel('Image x-shift [mas]')
            ax[1].set_ylabel('Image y-shift [mas]')
            ax[1].legend(loc='center right')
            ax[1].set_title('Image shifts', y=1., pad=10, bbox=dict(facecolor='white', edgecolor='lightgrey', boxstyle='round'))
            plt.suptitle('Reference image alignment -- '+self.centering+' method (%.0f s runtime)' % (tend-tstart))
            plt.tight_layout()
            plt.savefig(refshiftfile+'.pdf')
            plt.clf()
            # plt.savefig(centering+'_ref_bad.pdf')
            #plt.show()

            # Let's median the shifts
            # temp = np.unique(psflib_offsets, axis=0)
            # for i in range(len(temp)):
            #     ww = np.where((psflib_offsets == temp[i]).all(axis=1))[0]
            #     shifts_dp = shifts[ww]
            #     shifts[ww] =  np.median(shifts_dp, axis=0)

            # Shifts are calculated as the shift of the image to match 
            # the reference, therefore we *subtract* to get the correct
            # center relative to the reference. 
            psflib_centers -= shifts[:, :2]

        # Need to align the images so that they have the same centers
        if inst == 'MIRI':
            image_center = np.array([psflib_data[0].shape[1]-1, psflib_data[0].shape[0]-1])/2.
        elif inst == 'NIRCAM':
            image_center = np.array([psflib_data[0].shape[1]-1, psflib_data[0].shape[0]-1])/2.
        #image_center = center
        for i, image in enumerate(psflib_data):
            if self.blur != False:
                # Blur if requested *before* align_and_scale
                image = nan_gaussian_filter(image, self.blur)
            recentered_image = pyklip.klip.align_and_scale(image, new_center=image_center, old_center=psflib_centers[i])
            psflib_data[i] = recentered_image

        # Append the target images as well
        psflib_data = np.append(psflib_data, self._input, axis=0)
        psflib_filenames = np.append(psflib_filenames, self._filenames, axis=0)
        psflib_centers = np.append(psflib_centers, self._centers, axis=0)

        # Create the PSF library
        psflib = rdi.PSFLibrary(psflib_data, image_center, psflib_filenames, compute_correlation=True)

        # Prepare the library with the target dataset
        psflib.prepare_library(self)

        self._psflib = psflib
        return

    def fix_bad_pixels(self,
                       data,
                       pxdq):
        """
        Fix bad pixels using a median filter.
        
        Parameters
        ----------
        data : array
            A 3D data cube of images to be fixed.
        pxdq : array
            A 3D data cube of bad pixel maps.

        Returns
        -------
        data_fixed : array
            Fixed images.
        """

        if data.ndim != 3:
            raise UserWarning('Requires 3D data cube')

        # Fix bad pixels using median filter
        data_fixed = data.copy()
        for i in range(data.shape[0]):
            bad = pxdq[i] != 0
            data_fixed[i][bad] = median_filter(data[i], size=5)[bad]

        return data_fixed

    def recenterlsq(self, shft, data):
        return 1./np.max(self.fourier_imshift(data, shft))

    def fourier_imshift(self,
                        image,
                        shift):
        """
        From JWST stage 3 pipeline.

        Parameters
        ----------
        image : array
            A 2D image to be shifted.
        shift : array
            xshift, yshift.

        Returns
        -------
        offset : array
            Shifted image.
        """
        if image.ndim == 2:
            shift = np.asanyarray(shift)[:2]
            offset_image = fourier_shift(np.fft.fftn(image), shift[::-1])
            offset = np.fft.ifftn(offset_image).real

        elif image.ndim == 3:
            nslices = image.shape[0]
            shift = np.asanyarray(shift)[:, :2]
            if shift.shape[0] != nslices:
                raise ValueError('The number of provided shifts must be equal to the number of slices in the input image')

            offset = np.empty_like(image, dtype=float)
            for k in range(nslices):
                offset[k] = self.fourier_imshift(image[k], shift[k])

        else:
            raise ValueError('Input image must be either a 2D or a 3D array')

        return offset

    def shift_subtract(self,
                       pp,
                       reference,
                       target,
                       mask=None):
        """
        From JWST stage 3 pipeline.

        Parameters
        ----------
        pp : tuple
            xshift, yshift, beta.
        reference : array
            A 2D image to be aligned to.
        target : array
            A 2D image to align to reference.
        mask : array
            A 2D image indicating pixels to be considered during the fit.

        Returns
        -------
        res : array
            A 1D vector containing the difference between reference and
            target.
        """
        shift = pp[:2]
        beta = pp[2]

        offset = self.fourier_imshift(target, shift)

        if mask is not None:
            return ((reference-beta*offset)*mask).ravel()
        else:
            return (reference-beta*offset).ravel()

    def align_fourierLSQ(self,
                         reference,
                         target,
                         mask=None):
        """
        From JWST stage 3 pipeline.

        Parameters
        ----------
        reference : array
            A 2D image to be aligned to.
        target : array
            A 2D image to align to reference.
        mask : array
            A 2D image indicating pixels to be considered during the fit.

        Returns
        -------
        pp : tuple
            xshift, yshift, beta.
        """
        p0 = [0., 0., 1.]
        pp = leastsq(self.shift_subtract,
                     p0,
                     args=(reference, target, mask),
                     full_output=True)

        return pp

    def align_jwstpipe(self,
                       reference,
                       data):
        """
        Align a 3D data cube of images to a reference image using the same
        algorithm as the JWST stage 3 pipeline.

        Parameters
        ----------
        reference : array
            A 2D image to be aligned to.
        target : array
            A 3D data cube of images to align to reference.

        Returns
        -------
        shifts : array
            xshift, yshift, beta to align each image.
        res_before : array
            Sum of squares of residuals between the reference and each image
            before alignment.
        res_after : array
            Sum of squares of residuals between the reference and each image
            after alignment.
        """
        if data.ndim != 3:
            raise UserWarning('Requires 3D data cube')

        shifts = []
        res_before = []
        res_after = []
        for i in range(data.shape[0]):
            pp = self.align_fourierLSQ(reference, data[i].copy())
            shifts += [pp[0]]
            res_before += [np.sum((reference-pp[0][2]*data[i])**2)]
            res_after += [np.sum(pp[2]['fvec']**2)]

            # f, ax = plt.subplots(1, 2, figsize=(2*6.4, 1*4.8))
            # p0 = ax[0].imshow(reference-data[i], origin='lower')
            # plt.colorbar(p0, ax=ax[0])
            # p1 = ax[1].imshow(reference-pp[0][2]*self.fourier_imshift(data[i].copy(), pp[0][:2]), origin='lower')
            # plt.colorbar(p1, ax=ax[1])
            # plt.show()
            # import pdb; pdb.set_trace()

        return np.array(shifts), np.array(res_before), np.array(res_after)

    def scale_subtract(self,
                       pp,
                       reference,
                       target,
                       mask=None):
        """
        Scale and subtract the target from the reference while computing the
        best image shift using scikit image registration.

        Parameters
        ----------
        pp : tuple
            beta.
        reference : array
            A 2D image to be aligned to.
        target : array
            A 2D image to align to reference.
        mask : array
            A 2D image indicating pixels to be considered during the fit.

        Returns
        -------
        res : array
            A 1D vector containing the difference between reference and
            target.
        """
        shift, error, diffphase = phase_cross_correlation(reference,
                                                          pp[0]*target,
                                                          upsample_factor=100)
        shift = shift[::-1]

        offset = self.fourier_imshift(target, shift)

        if mask is not None:
            return ((reference-pp[0]*offset)*mask).ravel()
        else:
            return (reference-pp[0]*offset).ravel()

    def align_imageregisLSQ(self,
                            reference,
                            target,
                            mask=None):
        """
        Run a least squares optimization on the scaling parameter while
        computing the best image shift using scikit image registration.

        Parameters
        ----------
        reference : array
            A 2D image to be aligned to.
        target : array
            A 2D image to align to reference.
        mask : array
            A 2D image indicating pixels to be considered during the fit.

        Returns
        -------
        pp : tuple
            beta.
        """
        p0 = [1.]
        pp = leastsq(self.scale_subtract,
                     p0,
                     args=(reference, target, mask),
                     full_output=True)

        return pp

    def align_imageregis(self,
                         reference,
                         data):
        """
        Align a 3D data cube of images to a reference image using scikit image
        registration.

        Parameters
        ----------
        reference : array
            A 2D image to be aligned to.
        target : array
            A 3D data cube of images to align to reference.

        Returns
        -------
        shifts : array
            xshift, yshift, beta to align each image.
        res_before : array
            Sum of squares of residuals between the reference and each image
            before alignment.
        res_after : array
            Sum of squares of residuals between the reference and each image
            after alignment.
        """
        if data.ndim != 3:
            raise UserWarning('Requires 3D data cube')

        shifts = []
        res_before = []
        res_after = []
        for i in range(data.shape[0]):
            pp = self.align_imageregisLSQ(reference, data[i].copy())
            shift, error, diffphase = phase_cross_correlation(reference,
                                                              pp[0][0]*data[i].copy(),
                                                              upsample_factor=1000)
            shift = shift[::-1]
            shifts += [np.array([shift[0], shift[1], pp[0][0]])]
            res_before += [np.sum((reference-pp[0][0]*data[i])**2)]
            res_after += [np.sum((reference-pp[0][0]*self.fourier_imshift(data[i].copy(), shift))**2)]

            # f, ax = plt.subplots(1, 2, figsize=(2*6.4, 1*4.8))
            # p0 = ax[0].imshow(reference-data[i], origin='lower')
            # plt.colorbar(p0, ax=ax[0])
            # p1 = ax[1].imshow(reference-self.fourier_imshift(data[i].copy(), shift), origin='lower')
            # plt.colorbar(p1, ax=ax[1])
            # plt.show()
            # import pdb; pdb.set_trace()

        return np.array(shifts), np.array(res_before), np.array(res_after)

    def update_nircam_centers(self, 
            data0, filter_name, image_mask,
            osamp=2,date=None,use_coeff=False,spectral_type='G2V',mask_radius=10,
            save_center_file=False):
        """
        A function that updates the nircam_centers by generating a PSF and getting its relative offset
        compared to the data. 

        It uses a mask to mask out the center pixels because of that leakage 
        """
        
        #Clean the input data
        data0[data0 != data0] = 0.
        
        import webbpsf_ext
        spectrum = webbpsf_ext.stellar_spectrum(spectral_type)

        #Get the Current centers
        crp1,crp2 = self.nircam_centers

        #Make a msak to mask out the center bits
        ys,xs = np.indices(data0.shape,dtype=float)
        xs -= crp1
        ys -= crp2
        rs = np.sqrt(xs**2+ys**2)
        mask = np.ones(data0.shape)
        mask[rs<mask_radius] = 0
        
        #TODO: Figure out how to best choose this. 
        fov_pix = 320
        
        kwargs = {
            'oversample': osamp,
            'date': date,
            'sp':spectrum,
            'use_coeff':use_coeff,
        }

        if image_mask.startswith('MASKA') or image_mask.startswith('MASKB'):
            image_mask = image_mask[:4]+image_mask[5:]

        instrument = "NIRCam"

        print("Generating a Webb PSF to help with the centering. This might take a minute or so. ")
        #Generate the psfs
        psf = JWST_PSF(instrument,filter_name,image_mask,fov_pix,**kwargs)

        #The current center of this PSF is center of the array
        #Need to subtract 0.5, 0.5 offset
        xcen = fov_pix/2 - 0.5
        ycen = fov_pix/2 - 0.5

<<<<<<< HEAD
        #Let's shift the PSFs to the coronagraph centers
        psf._shift_psfs(shifts = [osamp*(crp1-xcen),osamp*(crp2-ycen)]) #Need to include oversampling here.
=======
>>>>>>> 7e70dd86
        # Get modeled coronagraphic PSF offset to nominal sci pixel location
        model_psf = psf.gen_psf_idl((crp1,crp2), coord_frame='sci', do_shift=True,
                                    return_oversample=False)

        # This gets the shift of the model relative to the data.
        # The model is centered at nircam_centers
        # So we just need to apply the shift to the nircam centers
        shift, _, _ = phase_cross_correlation(data0*mask, model_psf*mask,upsample_factor=1000,normalization=None)
        #shift is returned as [y,x]

        print("Calculated Shift between the coronagraph center and stellar location {}".format(shift))
        #TODO: Need to confirm that this is the right sign to apply.
        # Shift is calculated as the shift of a perfectly on-axis model PSF
        # to match the true PSF, so want to *add* the shifts to the initial model center
        crp1 += shift[1]
        crp2 += shift[0]

<<<<<<< HEAD
        psf._shift_psfs(shifts = [osamp*shift[1],osamp*shift[0]])
=======
>>>>>>> 7e70dd86
        shifted_model_psf = psf.gen_psf_idl((crp1,crp2), coord_frame='sci', do_shift=True,
                                            return_oversample=False)
        shift_check, _, _ = phase_cross_correlation(data0*mask, shifted_model_psf*mask,upsample_factor=1000,normalization=None)
        print("Calculated Shift after applying previous shift{}".format(shift_check))

        shift, _, _ = phase_cross_correlation(data0*mask, model_psf*mask,upsample_factor=1000,normalization=None)

        # Save shifts if requested
        if save_center_file != False:
            np.savez(save_center_file, center=np.array([crp1,crp2]))

        return crp1,crp2

    def savedata(self, filepath, data, klipparams=None, filetype='', zaxis=None, more_keywords=None):
        """
        Saves data for this instrument.

        Parameters
        ----------
        filepath : str
            Filepath to save to.
        data : array
            Data to save.
        klipparams : str
            A string of KLIP parameters. Write it to the 'PSFPARAM' keyword.
        filtype : str
            Type of file (e.g. "KL Mode Cube", "PSF Subtracted Spectral Cube").
            Written to 'FILETYPE' keyword.
        zaxis : list of int
            A list of values for the zaxis of the datacube (for KL mode cubes
            currently).
        more_keywords : dict
            A dictionary {key: value, key:value} of header keywords and values
            which will be written into the primary header.
        """
        hdulist = fits.HDUList()
        hdulist.append(fits.PrimaryHDU(data=data))

        # Save all the files we used in the reduction. We'll assume you used
        # all the input files. Remove duplicates from list.
        filenames = np.unique(self.filenames)
        nfiles = np.size(filenames)
        hdulist[0].header['DRPNFILE'] = (nfiles, 'Num raw files used in pyKLIP')
        for i, filename in enumerate(filenames):
            hdulist[0].header['FILE_{0}'.format(i)] = filename + '.fits'

        # Write out PSF subtraction parameters and get pyKLIP revision number
        pykliproot = os.path.dirname(os.path.dirname(os.path.realpath(__file__)))
        # The universal_newline argument is just so Python 3 returns a string
        # instead of bytes. This will probably come to bite me later.
        try:
            pyklipver = pyklip.__version__
        except:
            pyklipver = 'unknown'
        hdulist[0].header['PSFSUB'] = ('pyKLIP', 'PSF Subtraction Algo')
        hdulist[0].header.add_history('Reduced with pyKLIP using commit {0}'.format(pyklipver))
        hdulist[0].header['CREATOR'] = 'pyKLIP-{0}'.format(pyklipver)

        # Store commit number for pyklip
        hdulist[0].header['pyklipv'] = (pyklipver, 'pyKLIP version that was used')

        if klipparams is not None:
            klipparams_clean = klipparams.replace('\n', '')# Get rid of Non-ascii characters that sometimes sneak in. 
            hdulist[0].header['PSFPARAM'] = (klipparams_clean, 'KLIP parameters')
            hdulist[0].header.add_history('pyKLIP reduction with parameters {0}'.format(klipparams_clean))

        # Write z axis units if necessary
        if zaxis is not None:
            # Writing a KL mode cube
            if 'KL Mode' in filetype:
                hdulist[0].header['CTYPE3'] = 'KLMODES'
                # Write them individually
                for i, klmode in enumerate(zaxis):
                    hdulist[0].header['KLMODE{0}'.format(i)] = (klmode, 'KL Mode of slice {0}'.format(i))
                hdulist[0].header['CUNIT3'] = 'N/A'
                hdulist[0].header['CRVAL3'] = 1
                hdulist[0].header['CRPIX3'] = 1.
                hdulist[0].header['CD3_3'] = 1.

        # Store WCS information
        wcshdr = self.output_wcs[0].to_header()
        for key in wcshdr.keys():
            hdulist[0].header[key] = wcshdr[key]

        # Store extra keywords in header
        if more_keywords is not None:
            for hdr_key in more_keywords:
                hdulist[0].header[hdr_key] = more_keywords[hdr_key]

        # But update the image center
        center = self.output_centers[0]
        hdulist[0].header.update({'PSFCENTX': center[0], 'PSFCENTY': center[1]})
        hdulist[0].header.update({'CRPIX1': center[0], 'CRPIX2': center[1]})
        hdulist[0].header.add_history('Image recentered to {0}'.format(str(center)))

        try:
            hdulist.writeto(filepath, overwrite=True)
        except TypeError:
            hdulist.writeto(filepath, clobber=True)
        hdulist.close()


def trim_miri_data(data, filt):
    '''
    Trim the MIRI data to remove regions that receive no illumination. 
    
    Parameters
    ----------
    data : list of datacubes
        List of 3D datacubes that will be trimmed
    filt : string
        Filter data was gathered in

    Returns
    -------
    data_trim : list of datacubes
        Trimmed 3D datacubes
    trim : list
        Number of pixels trimmed from the left (trim[0]) and bottom (trim[1]))
    '''

    # Pixel values to trim around based on filter/mask, these were determined using
    # the MIRI psfmask files found on CRDS. 
    if filt.lower() == 'f1065c':
        l,r,b,t = 14, 227, 5, 217
    elif filt.lower() == 'f1140c':
        l,r,b,t = 13, 227, 7, 216
    elif filt.lower() == 'f1550c':
        l,r,b,t = 13, 226, 8, 215
    elif filt.lower() == 'f2300c':
        l,r,b,t = 9, 277, 32, 299

    # Copy data and trim accordingly
    data_trim = copy.copy(data)
    for i, arr in enumerate(data):
        data_trim[i] = arr[:,b:t+1,l:r+1] #Want to include the final row/column

    # Trim is how many left and bottom pixels were cut off
    trim = [l , b]

    return data_trim, trim

def organise_files(filepaths, copy_dir='./ORGANISED/', hierarchy='TARGPROP/FILTER'):
    """
    Function to take a list of JWST files, and then copy and organise them
    into folders based on header keys.

    Parameters
    ----------
    file_list : list of str
        List of strings for each file.
    copy_dir : str
        Directory to copy files to.
    hierarchy : str
        Structure of the new directory organisation, using available header
        keywords.
    """
    # Check if directory we are copying to exists
    if not os.path.isdir(copy_dir):
        os.makedirs(copy_dir)

    # Get the keys we want to sort by
    divisions = hierarchy.split('/')

    # Loop over all of the files
    for file in filepaths:
        with fits.open(file) as f:
            # Loop over each of the keys we are interested in to create a
            # directory string
            working_dir = copy_dir
            for i in range(len(divisions)):
                key_val = f[0].header[divisions[i]]
                working_dir += key_val+'/'

            # Check if this new directory string exists
            if not os.path.isdir(working_dir):
                os.makedirs(working_dir)

            # Save file to the new directory
            file_suffix = file.split('/')[-1]
            shutil.copyfile(file, working_dir+file_suffix)

    return None<|MERGE_RESOLUTION|>--- conflicted
+++ resolved
@@ -16,7 +16,7 @@
 import os, shutil, re
 import matplotlib.pyplot as plt
 import time
-import copy 
+import copy
 import warnings
 
 from spaceKLIP.psf import JWST_PSF
@@ -161,7 +161,7 @@
     ### Methods ###
     ###############
 
-    def readdata(self, filepaths, scishiftfile=False, verbose=False, 
+    def readdata(self, filepaths, scishiftfile=False, verbose=False,
                 load_file0_center=False, save_center_file=False):
         """
         Method to open and read JWST data.
@@ -220,12 +220,12 @@
                     crp1 = f['SCI'].header['CRPIX1']-1-0.2
                     crp2 = f['SCI'].header['CRPIX2']-1+0.2
                     print('WARNING: Modifying NIRCam centers by (-0.2,+0.2)')
-                    
+
                     # Use the central 11x11 pixels (based on coronagraph center CRPIX)
-                    # to identify the absolute star location using the bright 
+                    # to identify the absolute star location using the bright
                     # leakage speckle. Only do this for the first image
                     if index == 0:
-                        #Starting Guess. 
+                        #Starting Guess.
                         self.nircam_centers = [crp1,crp2]
                         if load_file0_center and os.path.exists(save_center_file+'.npz'):
                             print("Loading the star center in the first file from: {}".format(save_center_file+".npz"))
@@ -234,7 +234,7 @@
                             crp2 = saved_centers[1]
                         else:
                             crp1, crp2 = self.update_nircam_centers(sci_data[0].copy(),
-                                            filter_name = f[0].header['FILTER'], 
+                                            filter_name = f[0].header['FILTER'],
                                             image_mask = f[0].header['CORONMSK'],
                                             date = f[0].header['DATE-BEG'],
                                             spectral_type = self.spectral_type,
@@ -335,7 +335,7 @@
             # plt.show()
             # exit()
 
-            reference = data_medsub[0].copy() # align to first science image 
+            reference = data_medsub[0].copy() # align to first science image
 
             tstart = time.time()
             if self.centering == 'jwstpipe':
@@ -396,13 +396,13 @@
             # # Let's median the shifts
             # temp = np.unique(pas[1:]) # Get unique PAs
             # for i in range(len(temp)):
-            #     ww = pas[1:] == temp[i] # Get locations of each PA 
+            #     ww = pas[1:] == temp[i] # Get locations of each PA
             #     shifts_pa = shifts[ww]
             #     shifts[ww] = np.median(shifts_pa, axis=0)
-            
-            # Shifts are calculated as the shift of the image to match 
+
+            # Shifts are calculated as the shift of the image to match
             # the reference, therefore we *subtract* to get the correct
-            # center relative to the reference. 
+            # center relative to the reference.
             centers[1:] -= shifts[:, :2]
 
         # Need to align the images so that they have the same centers
@@ -561,7 +561,7 @@
                 data_medsub = data_medsub[:,int(nx/3):int(2*nx/3),int(ny/3):int(2*ny/3)]
             elif inst == 'NIRCAM':
                 _, nx, ny = data_medsub.shape
-                print('''WARNING: Are you using the NIRCam 335R mask? If not you should look at 
+                print('''WARNING: Are you using the NIRCam 335R mask? If not you should look at
                     how image registration is being done in the JWST.py file of pyKLIP''')
                 #data_medsub = data_medsub[:,int(nx/3):int(3*nx/4),int(ny/4):int(2*ny/3)]
                 tr = 10
@@ -638,9 +638,9 @@
             #     shifts_dp = shifts[ww]
             #     shifts[ww] =  np.median(shifts_dp, axis=0)
 
-            # Shifts are calculated as the shift of the image to match 
+            # Shifts are calculated as the shift of the image to match
             # the reference, therefore we *subtract* to get the correct
-            # center relative to the reference. 
+            # center relative to the reference.
             psflib_centers -= shifts[:, :2]
 
         # Need to align the images so that they have the same centers
@@ -675,7 +675,7 @@
                        pxdq):
         """
         Fix bad pixels using a median filter.
-        
+
         Parameters
         ----------
         data : array
@@ -971,20 +971,20 @@
 
         return np.array(shifts), np.array(res_before), np.array(res_after)
 
-    def update_nircam_centers(self, 
+    def update_nircam_centers(self,
             data0, filter_name, image_mask,
             osamp=2,date=None,use_coeff=False,spectral_type='G2V',mask_radius=10,
             save_center_file=False):
         """
         A function that updates the nircam_centers by generating a PSF and getting its relative offset
-        compared to the data. 
-
-        It uses a mask to mask out the center pixels because of that leakage 
-        """
-        
+        compared to the data.
+
+        It uses a mask to mask out the center pixels because of that leakage
+        """
+
         #Clean the input data
         data0[data0 != data0] = 0.
-        
+
         import webbpsf_ext
         spectrum = webbpsf_ext.stellar_spectrum(spectral_type)
 
@@ -998,10 +998,10 @@
         rs = np.sqrt(xs**2+ys**2)
         mask = np.ones(data0.shape)
         mask[rs<mask_radius] = 0
-        
-        #TODO: Figure out how to best choose this. 
+
+        #TODO: Figure out how to best choose this.
         fov_pix = 320
-        
+
         kwargs = {
             'oversample': osamp,
             'date': date,
@@ -1023,11 +1023,8 @@
         xcen = fov_pix/2 - 0.5
         ycen = fov_pix/2 - 0.5
 
-<<<<<<< HEAD
         #Let's shift the PSFs to the coronagraph centers
         psf._shift_psfs(shifts = [osamp*(crp1-xcen),osamp*(crp2-ycen)]) #Need to include oversampling here.
-=======
->>>>>>> 7e70dd86
         # Get modeled coronagraphic PSF offset to nominal sci pixel location
         model_psf = psf.gen_psf_idl((crp1,crp2), coord_frame='sci', do_shift=True,
                                     return_oversample=False)
@@ -1045,10 +1042,7 @@
         crp1 += shift[1]
         crp2 += shift[0]
 
-<<<<<<< HEAD
         psf._shift_psfs(shifts = [osamp*shift[1],osamp*shift[0]])
-=======
->>>>>>> 7e70dd86
         shifted_model_psf = psf.gen_psf_idl((crp1,crp2), coord_frame='sci', do_shift=True,
                                             return_oversample=False)
         shift_check, _, _ = phase_cross_correlation(data0*mask, shifted_model_psf*mask,upsample_factor=1000,normalization=None)
@@ -1111,7 +1105,7 @@
         hdulist[0].header['pyklipv'] = (pyklipver, 'pyKLIP version that was used')
 
         if klipparams is not None:
-            klipparams_clean = klipparams.replace('\n', '')# Get rid of Non-ascii characters that sometimes sneak in. 
+            klipparams_clean = klipparams.replace('\n', '')# Get rid of Non-ascii characters that sometimes sneak in.
             hdulist[0].header['PSFPARAM'] = (klipparams_clean, 'KLIP parameters')
             hdulist[0].header.add_history('pyKLIP reduction with parameters {0}'.format(klipparams_clean))
 
@@ -1153,8 +1147,8 @@
 
 def trim_miri_data(data, filt):
     '''
-    Trim the MIRI data to remove regions that receive no illumination. 
-    
+    Trim the MIRI data to remove regions that receive no illumination.
+
     Parameters
     ----------
     data : list of datacubes
@@ -1171,7 +1165,7 @@
     '''
 
     # Pixel values to trim around based on filter/mask, these were determined using
-    # the MIRI psfmask files found on CRDS. 
+    # the MIRI psfmask files found on CRDS.
     if filt.lower() == 'f1065c':
         l,r,b,t = 14, 227, 5, 217
     elif filt.lower() == 'f1140c':
