--- conflicted
+++ resolved
@@ -126,12 +126,9 @@
             self._wvs = None
             self._wcs = None
             self._IWA = None
-<<<<<<< HEAD
             self.corefilenames = corefilepaths
             self.spot_flux = None # Currently not implemented, may be in future
             self.scale_factors = None # scaling factor between wavelengths
-=======
->>>>>>> 88ec94ae
             self.contrast_scaling = None # Currently not implemented, may be in future
             self.prihdrs = None # Not used by P1640
             self.exthdrs = None # for P1640 this is the prihdrs; exthdrs used for compatibility with P1640 class
@@ -214,14 +211,12 @@
         self._corefilenames = newval
 
     @property
-<<<<<<< HEAD
     def scale_factors(self):
         return self._scale_factors
     @scale_factors.setter
     def scale_factors(self, newval):
         self._scale_factors = newval
-    
-=======
+
     def spot_directory(self):
         return self._spot_directory
     @spot_directory.setter
@@ -231,7 +226,6 @@
         self._spot_directory = newval
         print("Spot file directory set to {0}".format(self.spot_directory))
         
->>>>>>> 88ec94ae
     ###############
     ### Methods ###
     ###############
