--- conflicted
+++ resolved
@@ -2,7 +2,6 @@
 import astropy.io.fits as fits
 from astropy import wcs
 import numpy as np
-import scipy.ndimage as ndimage
 
 from pyklip.instruments.Instrument import Data
 
@@ -13,34 +12,15 @@
     Args:
         data_cube: FITS file with a 4D-cube (Nfiles, Nwvs, Ny, Nx) with all IFS coronagraphic data
         psf_cube: FITS file with a 3-D (Nwvs, Ny, Nx) PSF cube
-            If psf_cube is None: psf_cube = data_cube.replace("cube_coro","cube_psf")
         info_fits: FITS file with a table in the 1st ext hdr with parallactic angle info
-            If info_fits is None: info_fits = data_cube.replace("cube_coro","info")
         wavelenegth_info: FITS file with a 1-D array (Nwvs) of the wavelength sol'n of a cube
-<<<<<<< HEAD
             If wavelenegth_info is None: wavelenegth_info = data_cube.replace("cube_coro","wavelength")
         keepslices: List of indices of the slices to be considered for the speckle subtraction.
-=======
         psf_cube_size: size of the psf cube to save (length along 1 dimension)
         nan_mask_boxsize: size of box centered around any pixel <= 0 to mask as NaNs
         IWA: inner working angle of the data in arcsecs
->>>>>>> e31ac34c
 
     Attributes:
-        input: Array of shape (N,y,x) for N images of shape (y,x)
-        centers: Array of shape (N,2) for N centers in the format [x_cent, y_cent]
-        filenums: Array of size N for the numerical index to map data to file that was passed in
-        filenames: Array of size N for the actual filepath of the file that corresponds to the data
-        PAs: Array of N for the parallactic angle rotation of the target (used for ADI) [in degrees]
-        wvs: Array of N wavelengths of the images (used for SDI) [in microns]. For polarization data, defaults to "None"
-        IWA: a floating point scalar (not array). Specifies to inner working angle in pixels
-        output: Array of shape (b, len(files), len(uniq_wvs), y, x) where b is the number of different KL basis cutoffs
-        psfs: Spectral cube of size (Nwv, psfy, psfx) where psf_cube_size defines the size of psfy, psfx.
-        psf_center: [x, y] location of the center of the PSF for a frame in self.psfs 
-        flipx: True by default. Determines whether a relfection about the x axis is necessary to rotate image North-up East left
-        nfiles: number of datacubes
-        nwvs: number of wavelengths
-
     """
     # class initialization
     # Astrometric calibration: Maire et al. 2016
@@ -48,21 +28,9 @@
     platescale = 0.007462
 
     # Coonstructor
-<<<<<<< HEAD
-    def __init__(self, data_cube, psf_cube=None, info_fits=None, wavelength_info=None,keepslices=None):
-=======
     def __init__(self, data_cube, psf_cube, info_fits, wavelength_info, psf_cube_size=21, nan_mask_boxsize=9,
-                 IWA=0.15):
->>>>>>> e31ac34c
+                 IWA=0.15,keepslices=None):
         super(Ifs, self).__init__()
-
-        if psf_cube is None:
-            psf_cube = data_cube.replace("cube_coro","cube_psf")
-        if info_fits is None:
-            info_fits = data_cube.replace("cube_coro","info")
-        if wavelength_info is None:
-            wavelength_info = data_cube.replace("cube_coro","wavelength")
-
         # read in the data
         with fits.open(data_cube) as hdulist:
             self._input = hdulist[0].data # 4D cube, Nfiles, Nwvs, Ny, Nx
@@ -72,10 +40,6 @@
             # collapse files with wavelengths
             self.input = self.input.reshape(self.nfiles*self.nwvs, self.input.shape[2],
                                             self.input.shape[3])
-            # zeros are nans, and anything adjacient to a pixel less than zero is 0.
-            input_minfilter = ndimage.minimum_filter(self.input, (0, nan_mask_boxsize, nan_mask_boxsize))
-            self.input[np.where(input_minfilter <= 0)] = np.nan
-
             # centers are at dim/2
             self._centers = np.array([[img.shape[1]/2., img.shape[0]/2.] for img in self.input])
 
@@ -83,13 +47,6 @@
         with fits.open(psf_cube) as hdulist:
             self.psfs = hdulist[0].data # Nwvs, Ny, Nx
             self.psfs_center = [self.psfs.shape[2]//2, self.psfs.shape[1]//2] # (x,y)
-
-            # trim the cube
-            pixelsbefore = psf_cube_size//2
-            pixelsafter = psf_cube_size - pixelsbefore
-            self.psfs = np.copy(self.psfs[:, self.psfs_center[1]-pixelsbefore:self.psfs_center[1]+pixelsafter,
-                                            self.psfs_center[0]-pixelsbefore:self.psfs_center[0]+pixelsafter])
-            self.psfs_center = [psf_cube_size//2, psf_cube_size//2]
 
         # read in wavelength solution
         with fits.open(wavelength_info) as hdulist:
@@ -107,23 +64,13 @@
         self.flipx = False
 
         # I have no idea
-        self.IWA = IWA / Ifs.platescale # 0.15" IWA
+        self.IWA = 0.15 / Ifs.platescale # 0.15" IWA
 
         # We aren't doing WCS info for SPHERE
         self.wcs = np.array([None for _ in range(self.nfiles * self.nwvs)])
 
         self._output = None
 
-        if keepslices is not None:
-            self.input = self.input[keepslices,:,:]
-            self._filenums = self._filenums[keepslices]
-            self._centers = self._centers[keepslices]
-            self._wvs = self._wvs[keepslices]
-            self._PAs = self._PAs[keepslices]
-            self._filenames = self._filenames[keepslices]
-
-        # Required for automatically querying Simbad for the spectral type of the star.
-        self.object_name = os.path.basename(data_cube).split("_")[0]
 
     ################################
     ### Instance Required Fields ###
@@ -205,7 +152,7 @@
         pass
 
 
-    def savedata(self, filepath, data, klipparams=None, filetype="", zaxis=None , more_keywords=None):
+    def savedata(self, filepath, data, klipparams=None, filetype=None, zaxis=None , more_keywords=None):
         """
         Save SPHERE Data.
 
@@ -217,7 +164,7 @@
             zaxis: a list of values for the zaxis of the datacub (for KL mode cubes currently)
             more_keywords (dictionary) : a dictionary {key: value, key:value} of header keywords and values which will
                                          written into the primary header
-        
+
         """
         hdulist = fits.HDUList()
         hdulist.append(fits.PrimaryHDU(data=data))
@@ -312,27 +259,8 @@
     A sequence of SPHERE IRDIS Data.
 
     Args:
-        data_cube: FITS file with a 4D-cube (Nfiles, Nwvs, Ny, Nx) with all IFS coronagraphic data
-        psf_cube: FITS file with a 3-D (Nwvs, Ny, Nx) PSF cube
-        info_fits: FITS file with a table in the 1st ext hdr with parallactic angle info
-        wavelength_str: string to specifiy the band (e.g. "H2H3", "K1K2")
-        psf_cube_size: size of the psf cube to save (length along 1 dimension)
-        IWA: inner working angle of the data in arcsecs
 
     Attributes:
-        input: Array of shape (N,y,x) for N images of shape (y,x)
-        centers: Array of shape (N,2) for N centers in the format [x_cent, y_cent]
-        filenums: Array of size N for the numerical index to map data to file that was passed in
-        filenames: Array of size N for the actual filepath of the file that corresponds to the data
-        PAs: Array of N for the parallactic angle rotation of the target (used for ADI) [in degrees]
-        wvs: Array of N wavelengths of the images (used for SDI) [in microns]. For polarization data, defaults to "None"
-        IWA: a floating point scalar (not array). Specifies to inner working angle in pixels
-        output: Array of shape (b, len(files), len(uniq_wvs), y, x) where b is the number of different KL basis cutoffs
-        psfs: Spectral cube of size (2, psfy, psfx) where psf_cube_size defines the size of psfy, psfx.
-        psf_center: [x, y] location of the center of the PSF for a frame in self.psfs 
-        flipx: True by default. Determines whether a relfection about the x axis is necessary to rotate image North-up East left
-        nfiles: number of datacubes
-        nwvs: number of wavelengths (i.e. 2 for dual band imaging)
     """
     # class initialization
     # Astrometric calibration: Maire et al. 2016
@@ -343,7 +271,7 @@
                    "H3H4": (1.667, 1.731), "K1K2": (2.1, 2.244)}
 
     # Coonstructor
-    def __init__(self, data_cube, psf_cube, info_fits, wavelength_str, psf_cube_size=21, IWA=0.2):
+    def __init__(self, data_cube, psf_cube, info_fits, wavelength_str):
         super(Irdis, self).__init__()
         # read in the data
         with fits.open(data_cube) as hdulist:
@@ -360,17 +288,7 @@
         # read in the psf cube
         with fits.open(psf_cube) as hdulist:
             self.psfs = hdulist[0].data # Nwvs, Ny, Nx
-            if np.size(self.psfs.shape) == 4:
-                # multiple PSF sequences were taken. Collpase them and take the average
-                self.psfs = np.nanmean(self.psfs, axis=0)
             self.psfs_center = [self.psfs.shape[2]//2, self.psfs.shape[1]//2] # (x,y)
-
-            # trim the cube
-            pixelsbefore = psf_cube_size//2
-            pixelsafter = psf_cube_size - pixelsbefore
-            self.psfs = np.copy(self.psfs[:, self.psfs_center[1]-pixelsbefore:self.psfs_center[1]+pixelsafter,
-                                            self.psfs_center[0]-pixelsbefore:self.psfs_center[0]+pixelsafter])
-            self.psfs_center = [psf_cube_size//2, psf_cube_size//2]
 
         db_wvs = Irdis.wavelengths[wavelength_str]
         self._wvs = np.tile(db_wvs, self.nfiles)
@@ -385,7 +303,7 @@
         self.flipx = False
 
         # I have no idea
-        self.IWA = IWA / Ifs.platescale # 0.2" IWA
+        self.IWA = 0.2 / Ifs.platescale # 0.2" IWA
 
         # We aren't doing WCS info for SPHERE
         self.wcs = np.array([None for _ in range(self.nfiles * self.nwvs)])
@@ -473,7 +391,7 @@
         pass
 
 
-    def savedata(self, filepath, data, klipparams=None, filetype="", zaxis=None , more_keywords=None):
+    def savedata(self, filepath, data, klipparams=None, filetype=None, zaxis=None , more_keywords=None):
         """
         Save SPHERE Data.
 
