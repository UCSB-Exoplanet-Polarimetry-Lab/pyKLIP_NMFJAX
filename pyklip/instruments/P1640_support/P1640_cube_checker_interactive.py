--- conflicted
+++ resolved
@@ -13,20 +13,11 @@
 import glob
 
 import argparse
-<<<<<<< HEAD
-if sys.version_info < (3,0):
-    # python 2.7 behavior
-    import ConfigParser
-else:
-    import configparser as ConfigParser
-
-=======
 #for handling different python versions
 if sys.version_info < (3,0):
     import ConfigParser
 else:
     import configparser as ConfigParser
->>>>>>> 27646fce
 
 import matplotlib as mpl
 try:
