#!/usr/bin/env python
"""
Given a datacube, find the four corresponding spot files. 
Plot the calculated positions on top of the original cube.

Run from an ipython terminal with:
%run spot_checker.py full/path/to/cube.fits
"""

from __future__ import division

import sys
import os
import warnings
import glob

from multiprocessing import Pool, Process, Queue

import numpy as np

import matplotlib as mpl

import matplotlib.pyplot as plt
import matplotlib.ticker as mticker
from matplotlib.colors import LogNorm
from matplotlib.collections import PatchCollection
from matplotlib.patches import CirclePolygon

from astropy.io import fits
from astropy import units

import argparse
<<<<<<< HEAD
#for handling different python versions
if sys.version_info < (3,0):
    import ConfigParser
else:
    import configparser as ConfigParser
=======
import ConfigParser

# needed to import from outside this folder
base_dir = os.path.dirname(__file__) or '.'
sys.path.append(base_dir)
import P1640spots
>>>>>>> aea870e0

dnah_spot_directory = '/data/p1640/data/users/spot_positions/jonathan/'


# plt.ion()


# use multiple threads - one for drawing the figure, and another for handling user input

"""
Pseudocode:
1. Load list of files
2. Create the "good files" dictionary
3. For each file:
3a. Split offt a thread for drawing the cube
3b. Ask for user input
4. When the user provides 'y' or 'n', update the dictionary and kill the drawing thread
5. Move on to the next file
"""

def get_total_exposure_time(fitsfiles, unit=units.minute):
    """
    Accept a list of fits files and return the total exposure time
    Input:
      fitsfiles: single fits file or list of files with keyword 'EXPTIME' in the header
      units: [minute] astropy.units unit for the output
    Output:
      tot_exp_time: the sum of the exposure times for each cube, in minutes
    """
    exptimes = np.array([fits.getval(f, 'EXP_TIME') for f in fitsfiles]) * units.second
    return np.sum(exptimes).to(unit)


# open a fits file and draw the cube
def draw_cube(cube, cube_name, header, seeing, airmass, cube_ix):
    """
    Make a figure and draw cube slices on it
    """
    chan = 14
    nchan = cube.shape[0]
    max_val = np.max(cube)
    fig = plt.figure()
    fig.suptitle(cube_name, fontsize='x-large')
    gridsize=(8,8)
    
    ax_seeing = plt.subplot2grid(gridsize, (4,5), rowspan=2, colspan=3)
    ax_seeing.plot(seeing, 'b')
    ax_seeing.set_xlim(xmin=-0.5, xmax=len(seeing)+0.5)
    ax_seeing.set_yticks(np.sort(seeing)[[0,-1]])
    ax_seeing.axvline(cube_ix, c='k', ls='--')
    ax_seeing.axhline(seeing[cube_ix], c='k', ls='--')
    ax_seeing.yaxis.set_major_formatter(mticker.FormatStrFormatter('%.2f'))
    ax_seeing.set_title("seeing")
    ax_airmass = plt.subplot2grid(gridsize, (6,5), rowspan=2, colspan=3)
    ax_airmass.plot(airmass, 'r')
    ax_airmass.set_xlim(xmin=-0.5, xmax=len(airmass)+0.5)
    ax_airmass.set_yticks(np.sort(airmass)[[0,-1]])
    ax_airmass.axvline(cube_ix, c='k', ls='--')
    ax_airmass.axhline(airmass[cube_ix], c='k', ls='--')
    ax_airmass.yaxis.set_major_formatter(mticker.FormatStrFormatter('%.2f'))
    ax_airmass.set_title("airmass")
    ax_airmass.set_xlabel("cube #", size='large')

    #ax = fig.add_subplot(111)
    ax = plt.subplot2grid(gridsize, (1,0),
                          rowspan=6,
                          colspan=5)
#    ax.yaxis.tick_right()
#    fig.subplots_adjust(left=0.3)
    datainfo = """Exp time: {exptime:.3f}
Seeing: {seeing:>9.3f}
Airmass: {airmass:>8.3f}
Max val: {maxval:>8.1f}
Min val: {minval:>8.1f}""".format(exptime=header["EXP_TIME"],
                              seeing=header["SEEING"],
                              airmass=header["INIT_AM"],
                              maxval=np.nanmax(cube),
                              minval=np.nanmin(cube))
    
    fig.text(0.67, 0.85, datainfo, size='large', family='monospace',
             linespacing=2, 
             verticalalignment='top')

    plt.draw()
    plt.tight_layout(pad=1)
    while True:
        #plt.sca(ax)
        #plt.cla()
        ax.clear()
        chan = chan % nchan
        # you're gonna think you want a common scale for all the slices but you're wrong, leave LogNorm alone
        imax = ax.imshow(cube[chan], norm=LogNorm())#vmax=max_val))
        #ax.set_title("{name}\nChannel {ch:02d}".format(name=cube_name, ch=chan))
        ax.set_title("Channel {ch:02d}".format(name=cube_name, ch=chan))
        plt.pause(0.25)
        chan += 1

def plot_airmass_and_seeing(fitsfiles):
    # plot airmass and seeing
    seeing = [fits.getval(ff,'SEEING') for ff in fitsfiles]
    airmass = [fits.getval(ff,'INIT_AM') for ff in fitsfiles]
    fig, axes = plt.subplots(nrows=1, ncols=2)
    axes[0].plot(seeing,'b-')
    axes[0].axhline(np.mean(seeing), c='b',label='mean seeing')
    axes[0].set_title("Seeing")
    axes[1].plot(airmass, 'r-')
    axes[1].axhline(np.mean(airmass), c='r', label='mean airmass')
    axes[1].set_title("Airmass")
    plt.draw()


def run_checker(fitsfiles):
    """
    Run the checker
    """
    if fitsfiles == 'help':
        usage()
        return
    seeing = [fits.getval(ff,'SEEING') for ff in fitsfiles]
    airmass = [fits.getval(ff,'INIT_AM') for ff in fitsfiles]
    
    good_cubes = dict(zip(fitsfiles, [None for f in fitsfiles]))

    with warnings.catch_warnings():
        warnings.simplefilter("ignore")
        #fig = plt.figure()
        repeat = True
        while repeat:
#            proc_cube_stats = Process(target=plot_airmass_and_seeing,
#                                         args=[fitsfiles])
#            proc_cube_stats.start()
            for i, ff in enumerate(fitsfiles):
                # check file
                if not os.path.isfile(ff):
                    print("File not found: {0}".format(ff))
                    sys.exit(0)

                hdulist = fits.open(ff)
                cube = hdulist[0].data
                cube_name = os.path.splitext(os.path.basename(ff))[0]
                header = hdulist[0].header
                # start drawing subprocess
                p = Process(target=draw_cube, args=(cube, cube_name, header, seeing, airmass, i))
                p.start()

                # printcube information

                print("\n{0}/{1} files".format(i+1, len(fitsfiles)))
                print("Cube: {0}".format(cube_name))

                # ask if cube is good or not
                keep_cube = None

                while keep_cube not in ['y', 'n', 'r']:
                    try:
                        print("\ty: keep")
                        print("\tn: discard")
                        print("\tr: flag for re-extraction")
                        keep_cube = raw_input("\tChoose y/n/r: ").lower()[0]
                    except IndexError:
                        continue
                good_cubes[ff] = keep_cube
                hdulist.close()
                # close drawing subprocess
                p.terminate()
                p.join()
#            proc_cube_stats.terminate()
#            proc_cube_stats.join()
            plt.close('all')
            repeat = raw_input("Finished viewing cubes. Return list and quit? (n to loop again) Y/n: ").lower()[0]
            if repeat == 'y':
                repeat = False
            else:
                continue
    # remove the 're-extraction' cubes
    reextract_list = []
    # convert good_cubes dict to Boolean
    """
    for key, val in good_cubes.iteritems():
        if val == 'y': 
            good_cubes[key] = True
        elif val == 'n': 
            good_cubes[key] = False
        elif val == 'r':
            reextract_list.append(key)
        else:
            good_cubes[key] = None
    """
    reextract_cubes = sorted([os.path.abspath(key) for key, val in good_cubes.iteritems() if val == 'r'])
    final_good_cubes = sorted([os.path.abspath(key) for key, val in good_cubes.iteritems() if val == 'y'])
    tot_exp_time = get_total_exposure_time(final_good_cubes, units.minute)
    if reextract_cubes:
        print("\n")
        print("Cubes flagged for re-extraction: ")
        for i in sorted(reextract_cubes): print(i)
    if final_good_cubes:
        print("\n")
        print("Combined exposure time for good cubes: {0:0.2f}".format(tot_exp_time))
    else:
        print("No good cubes")
    return final_good_cubes


#########################
# Spot checker ##########
#########################
def draw_spot_cube(cube, cube_name, spots):
    """
    Make a figure and draw cube slices on it
    spots are a list of [row, col] positions for each spot
    """
    # mask center for better image scaling
    cube[:,100:150,100:150] = np.nan #cube[:,100:150,100:150]*1e-3
    chan=0
    nchan = cube.shape[0]
    # get star positions
    #star_positions = P1640spots.get_single_cube_star_positions(np.array(spots))
    
    #try:
    fig = plt.figure()
    fig.suptitle(cube_name, fontsize='x-large')
    gridsize = (8,8)

    ax = fig.add_subplot(111)
    while True:
        ax.clear()
    
        chan = chan % nchan

        patches1 = [CirclePolygon(xy=spot[chan][::-1], radius=5,
                                  fill=False, alpha=1, ec='k', lw=2)
                    for spot in spots] # large circles centered on spot
        patches2 = [CirclePolygon(xy=spot[chan][::-1], radius=1,
                                  fill=True, alpha=0.3, ec='k', lw=2)
                    for spot in spots] # dots in location of spot
        #starpatches = [CirclePolygon(xy=star_positions[chan][::-1], radius=3,
        #                             fill=True, alpha=0.3, ec='k', lw=2)
        #               for spot in spots] # star position
        patchcoll = PatchCollection(patches1+patches2, match_original=True)
        
        imax = ax.imshow(cube[chan], norm=LogNorm())
        imax.axes.add_collection(patchcoll)
        ax.set_title("Channel {1:02d}".format(cube_name, chan))
        
        plt.pause(0.2)
        chan += 1
    #except KeyboardInterrupt:
    #    pass


# ALTERNATIVE TO REDEFINING SPOT CHECKER BUT THEN IT REQUIRES THE P1640_SPOT_CHECKER TO EXIST
#run_spot_checker = P1640_spot_checker.run_checker

def run_spot_checker(files=None, config=None, spot_path=None):
    """
    Supply ONE OF:
    files: list of files
    config: config file with a list of files
    """
    if spot_path is None:
        # set this default here so it can be overridden by a config
        configparser = ConfigParser.ConfigParser()
        configparser.read("../../P1640.ini")
        spot_directory = configparser.get("spots","spot_file_path")

    # files vs config: two args enter! one arg leaves!
    if not (files is None) != (config is None):
        print("Please supply either a list if files or a config file")
        return None
    elif files is not None:
        fitsfiles = files
    elif config is not None:
        configparser = ConfigParser.ConfigParser()
        configparser.read(config)
        # get the list of files
        fitsfiles = configparser.get("Input","occulted_files").split()
        spot_directory = configparser.get("Spots","spot_file_path")   
    else:
        print("Please supply either list of files or a config file")
        return None

    # spot path - if None, read default
    
    good_cubes = dict(zip(fitsfiles, [None for f in fitsfiles]))
    
    with warnings.catch_warnings():
        warnings.simplefilter("ignore")
        #fig = plt.figure()
        for i, ff in enumerate(fitsfiles):
            # check file
            if not os.path.isfile(ff):
                print("File not found: {0}".format(ff))
                sys.exit(0)
                
            # get spots
            cubefile_name = os.path.splitext(os.path.basename(ff))[0]
            spot_files = glob.glob(os.path.join(spot_path, cubefile_name)+"*")
            if len(spot_files) == 0:
                print("No spot files found for {0}".format(os.path.basename(ff)))
                sys.exit(0)
            spots = [np.genfromtxt(f, delimiter=',') for f in spot_files]

            hdulist = fits.open(ff)
            cube = hdulist[0].data
            cube_name = os.path.splitext(os.path.basename(ff))[0]

            # start drawing subprocess
            p = Process(target=draw_spot_cube, args=(cube, cube_name, spots))
            p.start()

            # printcube information
            print("\n{0}/{1} files".format(i+1, len(fitsfiles)))
            print("\nCube: {0}".format(cube_name))
            print("\tExposure time: {0}".format(fits.getval(ff, "EXP_TIME")))
            print("\tSeeing: {0}".format(fits.getval(ff, "SEEING")))
            print("\tAirmass: {0}".format(np.mean([fits.getval(ff, "INIT_AM"),
                                                   fits.getval(ff, "FINL_AM")])))
            # ask if cube is good or not
            keep_cube = None
            while keep_cube not in ['y', 'n']:
                try:
                    keep_cube = raw_input('\t\tKeep? y/n: ').lower()[0]
                except IndexError:
                    continue
            good_cubes[ff] = keep_cube

            # close drawing subprocess
            p.terminate()
            p.join()

        plt.close('all')
    for key, val in good_cubes.iteritems():
        if val == 'y': 
            good_cubes[key] = True
        elif val == 'n': 
            good_cubes[key] = False
        else:
            good_cubes[key] = None
    
    #print(good_cubes)
    #print("Good cubes: ")
    #for i in sorted([key for key, val inre good_cubes.iteritems() if val == True]):
    #    print(i)
    if np.all(good_cubes.values()):
        print("\nSpot fitting succeeded for all cubes.\n")
    else:
        print("\nSpot fitting failed for the following cubes:")
        print("\n".join([i for i in sorted(good_cubes.keys()) if good_cubes[i] == False]))
        print("\n")

    final_good_cubes = sorted([os.path.abspath(i) for i in good_cubes.keys() if good_cubes[i] == True])
    tot_exp_time = get_total_exposure_time(final_good_cubes, units.minute)
    print("Combined exposure time for good cubes: {0:0.2f} min".format(tot_exp_time))
    return final_good_cubes



def usage():
    print("""Required packages:
sys, os
warnings, multiprocessing
numpy, matplotlib
astropy
Usage:
    python cube_checker.py /path/to/data/cube.fits
    OR
    python cube_checker.py space.fits separated.fits sets.fits of.fits paths.fits to.fits cubes.fits
    OR
    python cube_checker.py `ls path/to/cubes/*fits`
    If running from IPython:
    files = glob.glob("all/the/fits/*fits")
    %run cube_checker.py {' '.join(files)}

Prints a list of the chosen file paths
""")

# Command-line option handling
# if switch --config is used, treat the following argument like the path to a config file
# if --config is not present, treat the following arguments like individual datacubes
class ConfigAction(argparse.Action):
    """
    Create a custom action to parse the 
    """
    def __init__(self, option_strings, dest, nargs=None, **kwargs):
        #if nargs is not None:
        #    raise ValueError("nargs not allowed")
        super(ConfigAction, self).__init__(option_strings, dest, **kwargs)
    def __call__(self, parser, namespace, values, option_string=None):
        configparser = ConfigParser.ConfigParser()
        configparser.read(values)
        # get the list of files
        filelist = configparser.get("Input","occulted_files").split()
        setattr(namespace, self.dest, filelist)
        try:
            setattr(namespace, 'spot_path', configparser.get("Spots","spot_file_path"))
        except:
            setattr(namespace, 'spot_path', None)


        
parser = argparse.ArgumentParser(prog="P1640_cube_checker.py",
                                 description='A utility to visually inspect P1640 cubes and spots')
group = parser.add_mutually_exclusive_group(required=True)
group.add_argument('--files', dest='files', nargs='*',
                    help='list of datacube files')
group.add_argument('--config', dest='files', nargs=1, action=ConfigAction,
                    help='config file containing fits files')
spotargs = parser.add_argument_group("spots", description="Use this if you want to check spot locations")
spotargs.add_argument("--spots", dest='spots',action='store_true', default=False,
                      help="use this flag if you want to overplot spot positions")
spotargs.add_argument("--spot_path", dest='spot_path', action='store',
                       default=dnah_spot_directory,
                       help='directory where spot position files are stored')
        
if __name__ == "__main__":

    if sys.argv[1] == 'help':
        usage()
        sys.exit()

    parseobj = parser.parse_args(sys.argv[1:])
    fitsfiles = parseobj.files

    if parseobj.spots:
        spot_directory = parseobj.spot_path
        good_cubes = run_spot_checker(fitsfiles, spot_path=spot_directory)
        #good_cubes = P1640_spot_checker.run_checker(fitsfiles, spot_path=spot_directory)
    else:
        good_cubes = run_checker(fitsfiles)
    print("Good cubes:")
    for i in good_cubes: print(i)
<|MERGE_RESOLUTION|>--- conflicted
+++ resolved
@@ -30,20 +30,16 @@
 from astropy import units
 
 import argparse
-<<<<<<< HEAD
 #for handling different python versions
 if sys.version_info < (3,0):
     import ConfigParser
 else:
     import configparser as ConfigParser
-=======
-import ConfigParser
 
 # needed to import from outside this folder
 base_dir = os.path.dirname(__file__) or '.'
 sys.path.append(base_dir)
-import P1640spots
->>>>>>> aea870e0
+import pyklip.instruments.P1640_support.P1640spots
 
 dnah_spot_directory = '/data/p1640/data/users/spot_positions/jonathan/'
 
