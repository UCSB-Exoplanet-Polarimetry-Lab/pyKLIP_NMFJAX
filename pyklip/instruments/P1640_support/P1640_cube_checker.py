--- conflicted
+++ resolved
@@ -181,11 +181,7 @@
                     try:
                         keep_cube = raw_input('\tKeep? Y/n: ').lower()[0]
                     except IndexError:
-<<<<<<< HEAD
-                        pass
-=======
                         continue
->>>>>>> 88ec94ae
                 good_cubes[ff] = keep_cube
                 hdulist.close()
                 # close drawing subprocess
