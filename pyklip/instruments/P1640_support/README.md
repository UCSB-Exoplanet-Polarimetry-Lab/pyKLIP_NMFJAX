--- conflicted
+++ resolved
@@ -73,7 +73,6 @@
         import sys
         sys.path.append(PYKLIP_PATH)
         from pyklip.instruments.P1640 import P1640spots
-<<<<<<< HEAD
         spot_filepath = 'shared_spot_folder/'
         spot_filesuffix = '-spot'
         spot_fileext = 'csv'
@@ -81,16 +80,6 @@
         spot_positions = P1640spots.get_single_file_spot_positions(test_file, rotated_spots=False)
         P1640spots.write_spots_to_file(test_file, spot_positions, spot_filepath, 
                                        overwrite=False, spotid=spot_filesuffix, ext=spot_fileext)
-=======
-        # note: this can take a few minutes per file so settle in
-        for filename in filelist:
-            spot_positions = P1640spots.get_single_file_spot_positions(filename, rotated_spots=False)
-            spot_filepath = 'shared_spot_folder/'
-            spot_filesuffix = '-spot'
-            spot_fileext = 'csv'
-            P1640spots.write_spots_to_file(filename, spot_positions, spot_filepath, 
-                                           overwrite=False, spotid=spot_filesuffix, ext=spot_fileext)
->>>>>>> fb0fafda
                                            
 (For now, only normally-oriented gridspots can be used, but in the future you should be able to set rotated_spots=True to fit 45deg-rotated grid spots).
 The default values for the spot file filenames and directories (on Dnah at AMNH) can be found in the P1640.ini config file. I tend to write a separate config file specifically for the reduction and define them again there, with a custom directory if I want. An example reduction config file will eventually be added to the repo.
