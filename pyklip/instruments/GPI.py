import os
import re
import glob
import subprocess
from copy import deepcopy

import astropy.io.fits as fits
from astropy import wcs
import astropy.stats as astrostats
import numpy as np
import scipy.ndimage as ndimage
import scipy.stats
import random as rd

import pyklip.spectra_management as spec
import pyklip.fakes as fakes

import multiprocessing as mp


#different imports depending on if python2.7 or python3
import sys
from copy import copy
if sys.version_info < (3,0):
    #python 2.7 behavior
    import ConfigParser
    from pyklip.instruments.Instrument import Data
    from pyklip.instruments.utils.nair import nMathar
else:
    import configparser as ConfigParser
    from pyklip.instruments.Instrument import Data
    from pyklip.instruments.utils.nair import nMathar

from scipy.interpolate import interp1d
from pyklip.parallelized import high_pass_filter_imgs
from pyklip.fakes import gaussfit2d
from pyklip.fakes import gaussfit2dLSQ
from pyklip.fakes import PSFcubefit

from scipy.interpolate import splrep
from scipy.interpolate import splev
from pyklip.parallelized import rotate_imgs
from pyklip.kpp.stat.stat_utils import get_image_stat_map
import pyklip.klip as klip

class GPIData(Data):
    """
    A sequence of GPI Data. Each GPIData object has the following fields and functions

    Args:
        filepaths: list of filepaths to files
        skipslices: a list of datacube slices to skip (supply index numbers e.g. [0,1,2,3])
        highpass: if True, run a Gaussian high pass filter (default size is sigma=imgsize/10)
                  can also be a number specifying FWHM of box in pixel units
        butterfly_rdi: Path to a fits file containing a cube of butterfly RDI KL modes. We for now assume that the KL
                    modes were computed in H-band using the 10th wavelength channel in H-band: 1.577843082410582mum.
                    If butterfly_rdi is not None, subtract the mean radial profile from each image and subtract the
                    butterfly using user-defined RDI KL modes.
                    Also subtracts the sat spot (primary and secondary) and applies a wide HPF.
                    /!\ Require the PSF_cube to be defined.
        butterfly_rdi_NKL: (default=20) If butterfly_rdi is defined, Number of KL modes to be used.
        meas_satspot_flux: if True, remeasure the satellite spot fluxes (would be down after hp filter)
        numthreads: Number of threads to be used. Default -1 sequential sat spot flux calc.
                    If None, numthreads = mp.cpu_count().
        PSF_cube: 3D array (nl,ny,nx) with the PSF cube to be used in the flux calculation.
        recalc_wvs: if True, uses sat spot positions and the central wavelength to recalculate wavelength solution
        recalc_centers: if True, uses a least squares fit and the satellite spots to recalculate the img centers


    Attributes:
        input: Array of shape (N,y,x) for N images of shape (y,x)
        centers: Array of shape (N,2) for N centers in the format [x_cent, y_cent]
        filenums: Array of size N for the numerical index to map data to file that was passed in
        filenames: Array of size N for the actual filepath of the file that corresponds to the data
        PAs: Array of N for the parallactic angle rotation of the target (used for ADI) [in degrees]
        wvs: Array of N wavelengths of the images (used for SDI) [in microns]. For polarization data, defaults to "None"
        wcs: Array of N wcs astormetry headers for each image.
        IWA: a floating point scalar (not array). Specifies to inner working angle in pixels
        output: Array of shape (b, len(files), len(uniq_wvs), y, x) where b is the number of different KL basis cutoffs
        wv_indices: Array of N indicies specifying the slice of datacube this frame comes frame (accounts of skipslices)
                You can use this to index into the header to grab info for the respective slice
        spot_flux: Array of N of average satellite spot flux for each frame
        dn_per_contrast: Flux calibration factor in units of DN/contrast (divide by image to "calibrate" flux)
                Can also be thought of as the DN of the unocculted star
        flux_units: units of output data [DN, contrast]
        prihdrs: Array of N primary GPI headers (these are written by Gemini Observatory + GPI DRP Pipeline)
        exthdrs: Array of N extension GPI headers (these are written by GPI DRP Pipeline)
        bad_sat_spots: a list of up to 4 elements indicating if a sat spot is systematically bad. Indexing is based on
            sat spot x location. Possible values are 0,1,2,3. [0,3] would mark upper left and lower right sat spots bad

    Methods:
        readdata(): reread in the data
        savedata(): save a specified data in the GPI datacube format (in the 1st extension header)
        calibrate_output(): calibrates flux of self.output
    """
    ##########################
    ###Class Initilization ###
    ##########################
    # some static variables to define the GPI instrument
    centralwave = {}  # in microns
    fpm_diam = {}  # in pixels
    flux_zeropt = {}
    spot_ratio = {} #w.r.t. central star
    lenslet_scale = 1.0 # arcseconds per pixel (pixel scale)
    ifs_rotation = 0.0  # degrees CCW from +x axis to zenith

    observatory_latitude = 0.0

    ## read in GPI configuration file and set these static variables
    package_directory = os.path.dirname(os.path.abspath(__file__))
    configfile = package_directory + "/" + "GPI.ini"
    config = ConfigParser.ConfigParser()
    try:
        config.read(configfile)
        #get pixel scale
        lenslet_scale = float(config.get("instrument", "ifs_lenslet_scale"))  # arcsecond/pix
        #get IFS rotation
        ifs_rotation = float(config.get("instrument", "ifs_rotation")) #degrees
        #get some information specific to each band
        bands = ['Y', 'J', 'H', 'K1', 'K2']
        for band in bands:
            centralwave[band] = float(config.get("instrument", "cen_wave_{0}".format(band)))
            fpm_diam[band] = float(config.get("instrument", "fpm_diam_{0}".format(band))) / lenslet_scale  # pixels
            flux_zeropt[band] = float(config.get("instrument", "zero_pt_flux_{0}".format(band)))
            spot_ratio[band] = float(config.get("instrument", "APOD_{0}".format(band)))
        observatory_latitude = float(config.get("observatory", "observatory_lat"))
    except ConfigParser.Error as e:
        print("Error reading GPI configuration file: {0}".format(e.message))
        raise e


    ####################
    ### Constructors ###
    ####################
    def __init__(self, filepaths=None, skipslices=None, highpass=False,butterfly_rdi=False,butterfly_rdi_NKL=20, meas_satspot_flux=False, numthreads=-1,
                 PSF_cube=None, recalc_wvs=True, recalc_centers=True, bad_sat_spots=None, quiet=False):
        """
        Initialization code for GPIData

        Note:
            Argument information is in the GPIData class definition docstring
        """
        super(GPIData, self).__init__()
        self._output = None
        self.bad_sat_spots = bad_sat_spots
        if filepaths is None:
            print("Creating a blank GPI data instance with all fields set to None. Did you want to do this?")
            self._input = None
            self._centers = None
            self._filenums = None
            self._filenames = None
            self._PAs = None
            self._wvs = None
            self._wcs = None
            self._IWA = None
            self.spot_flux = None
            self.dn_per_contrast = None
            self.prihdrs = None
            self.exthdrs = None
            self.flux_units = None
            self.wv_indices = None
        else:
            self.readdata(filepaths, skipslices=skipslices, highpass=highpass,butterfly_rdi=butterfly_rdi,
                          butterfly_rdi_NKL=butterfly_rdi_NKL,
                          meas_satspot_flux=meas_satspot_flux,
                          numthreads=numthreads,PSF_cube=PSF_cube, recalc_wvs=recalc_wvs, recalc_centers=recalc_centers,
                          bad_sat_spots=bad_sat_spots, quiet=quiet)

    ################################
    ### Instance Required Fields ###
    ################################
    @property
    def input(self):
        return self._input
    @input.setter
    def input(self, newval):
        self._input = newval

    @property
    def centers(self):
        return self._centers
    @centers.setter
    def centers(self, newval):
        self._centers = newval

    @property
    def filenums(self):
        return self._filenums
    @filenums.setter
    def filenums(self, newval):
        self._filenums = newval

    @property
    def filenames(self):
        return self._filenames
    @filenames.setter
    def filenames(self, newval):
        self._filenames = newval

    @property
    def PAs(self):
        return self._PAs
    @PAs.setter
    def PAs(self, newval):
        self._PAs = newval

    @property
    def wvs(self):
        return self._wvs
    @wvs.setter
    def wvs(self, newval):
        self._wvs = newval

    @property
    def wcs(self):
        return self._wcs
    @wcs.setter
    def wcs(self, newval):
        self._wcs = newval

    @property
    def IWA(self):
        return self._IWA
    @IWA.setter
    def IWA(self, newval):
        self._IWA = newval

    @property
    def output(self):
        return self._output
    @output.setter
    def output(self, newval):
        self._output = newval

    ###############
    ### Methods ###
    ###############

    def readdata(self, filepaths, skipslices=None, highpass=False, butterfly_rdi=False,butterfly_rdi_NKL=20,
                 meas_satspot_flux=False,numthreads = -1,
                 PSF_cube=None, recalc_wvs=True, recalc_centers=True, bad_sat_spots=None, quiet=False):
        """
        Method to open and read a list of GPI data

        Args:
            filespaths: a list of filepaths
            skipslices: a list of wavelenegth slices to skip for each datacube (supply index numbers e.g. [0,1,2,3])
            highpass: if True, run a Gaussian high pass filter (default size is sigma=imgsize/10)
                      can also be a number specifying FWHM of box in pixel units
            butterfly_rdi: Path to a fits file containing a cube of butterfly RDI KL modes. We for now assume that the KL
                    modes were computed in H-band using the 10th wavelength channel in H-band: 1.577843082410582mum.
                    If butterfly_rdi is not None, subtract the mean radial profile from each image and subtract the
                    butterfly using user-defined RDI KL modes.
            butterfly_rdi_NKL: (default=20) If butterfly_rdi is defined, Number of KL modes to be used.
            meas_satspot_flux: if True, remeasure the satellite spot fluxes (would be done after hp filter)
            numthreads: Number of threads to be used. Default -1 sequential sat spot flux calc.
                        If None, numthreads = mp.cpu_count().
            PSF_cube: 3D array (nl,ny,nx) with the PSF cube to be used in the flux calculation.
            recalc_wvs: if True, uses sat spot positions and the central wavelength to recalculate wavelength solution
            recalc_centers: if True, uses a least squares fit and the satellite spots to recalculate the img centers
            bad_sat_spots: a list of up to 4 elements indicating if a sat spot is systematically bad.

        Returns:
            Technically none. It saves things to fields of the GPIData object. See object doc string
        """
        # check to see if user just inputted a single filename string
        if isinstance(filepaths, str):
            filepaths = [filepaths]

        # check that the list of files actually contains something
        if len(filepaths) == 0:
            raise ValueError("An empty filelist was passed in to GPIData")

        # check bad sat spots to make sure they are reasonable
        if bad_sat_spots is not None:
            for bad_sat_index in bad_sat_spots:
                if not 0 <= bad_sat_index < 4:
                    raise ValueError("Sat spots can only be labelled 0 to 3")

        #make some lists for quick appending
        data = []
        filenums = []
        filenames = []
        rot_angles = []
        wvs = []
        wv_indices = []
        centers = []
        wcs_hdrs = []
        spot_fluxes = []
        inttimes = []
        prihdrs = []
        exthdrs = []

        #Create a threadpool for high pass filter
        pool = mp.Pool()

        if PSF_cube is not None:
            if isinstance(PSF_cube, np.ndarray):
                PSF_cube_arr = PSF_cube
            else: # Read PSF cube from memory if a string given
                if os.path.isabs(PSF_cube):
                    PSF_cube_path = os.path.abspath(glob.glob(os.path.join(PSF_cube))[0])
                else:
                    base_path = os.path.dirname(filepaths[0])
                    PSF_cube_path = os.path.abspath(glob.glob(os.path.join(base_path,PSF_cube))[0])
                hdulist = fits.open(PSF_cube_path)
                PSF_cube_arr = hdulist[1].data
            numwv,ny_psf,nx_psf =  PSF_cube_arr.shape
            x_psf_grid, y_psf_grid = np.meshgrid(np.arange(nx_psf * 1.)-nx_psf//2,np.arange(ny_psf* 1.)-ny_psf//2)
            psfs_func_list = []
            from scipy import interpolate
            for wv_index in range(numwv):
                model_psf = PSF_cube_arr[wv_index, :, :]
                psfs_func_list.append(interpolate.LSQBivariateSpline(x_psf_grid.ravel(),y_psf_grid.ravel(),model_psf.ravel(),x_psf_grid[0,0:nx_psf-1]+0.5,y_psf_grid[0:ny_psf-1,0]+0.5))
        else:
            psfs_func_list = None

        #extract data from each file
        for index, filepath in enumerate(filepaths):
            cube, center, pa, wv, cube_wv_indices, astr_hdrs, filt_band, fpm_band, ppm_band, spot_flux, inttime, prihdr, exthdr = \
                _gpi_process_file(filepath, skipslices=skipslices, highpass=highpass,butterfly_rdi=butterfly_rdi,butterfly_rdi_NKL=butterfly_rdi_NKL,
                                  meas_satspot_flux=meas_satspot_flux, numthreads=numthreads,
                                  psfs_func_list=psfs_func_list, bad_sat_spots=bad_sat_spots, quiet=quiet, pool = pool)

            # import matplotlib.pyplot as plt
            # print(filepath)
            # plt.plot(spot_flux,'r')
            # plt.show()

            data.append(cube)
            centers.append(center)
            spot_fluxes.append(spot_flux)
            rot_angles.append(pa)
            wvs.append(wv)
            wv_indices.append(cube_wv_indices)
            filenums.append(np.ones(pa.shape[0], dtype=int) * index)
            wcs_hdrs.append(astr_hdrs)
            inttimes.append(inttime)
            prihdrs.append(prihdr)
            exthdrs.append(exthdr)

            #filename = np.chararray(pa.shape[0])
            #filename[:] = filepath
            filenames.append([filepath for i in range(pa.shape[0])])

        #Close threadpool
        pool.close()
        pool.join()

        #convert everything into numpy arrays
        #reshape arrays so that we collapse all the files together (i.e. don't care about distinguishing files)
        data = np.array(data)
        dims = data.shape
        data = data.reshape([dims[0] * dims[1], dims[2], dims[3]])
        filenums = np.array(filenums).reshape([dims[0] * dims[1]])
        filenames = np.array(filenames).reshape([dims[0] * dims[1]])
        rot_angles = -(np.array(rot_angles).reshape([dims[0] * dims[1]])) + (90 - self.ifs_rotation)  # want North Up
        wvs = np.array(wvs).reshape([dims[0] * dims[1]])
        wv_indices = np.array(wv_indices).reshape([dims[0] * dims[1]])
        wcs_hdrs = np.array(wcs_hdrs).reshape([dims[0] * dims[1]])
        centers = np.array(centers).reshape([dims[0] * dims[1], 2])
        spot_fluxes = np.array(spot_fluxes).reshape([dims[0] * dims[1]])
        inttimes = np.array(inttimes).reshape([dims[0] * dims[1]])

        # if there is more than 1 integration time, normalize all data to the first integration time
        if np.size(np.unique(inttimes)) > 1:
            inttime0 = inttime[0]
            # normalize integration times
            data = data * inttime0/inttimes[:, None, None]
            spot_fluxes *= inttime0/inttimes

        # only do the wavelength solution and center recalculation if it isn't broadband imaging
        if np.size(np.unique(wvs)) > 1:
            # recalculate wavelegnths from satellite spots
            if recalc_wvs:
                wvs = rescale_wvs(exthdrs, wvs, skipslices=skipslices, bad_sat_spots=bad_sat_spots)

            # recaclulate centers from satellite spots and new wavelegnth solution
            if recalc_centers:
                wvs_bycube = wvs.reshape([dims[0], dims[1]])
                centers_bycube = centers.reshape([dims[0], dims[1], 2])
                for i, cubewvs in enumerate(wvs_bycube):
                    try:
                        centers_bycube[i] = calc_center(prihdrs[i], exthdrs[i], cubewvs, skipslices=skipslices,
                                                        bad_sat_spots=bad_sat_spots)
                    except KeyError:
                        print("Unable to recenter the data using a least squraes fit due to not enough header info for file "
                              "{0}".format(filenames[i*dims[1]]))

        # contrast_scaling = np.zeros(dims[1])
        # spot_fluxes_wvs = np.reshape(spot_fluxes, (dims[0], dims[1]))
        # for wv_i in range(dims[1]):
        #     spot_fluxes_wv = spot_fluxes_wvs[:,wv_i]
        #     spot_fluxes_wv_filt = astrostats.sigma_clip(spot_fluxes_wv, sig=5, iters=2)
        #     contrast_scaling[i] = GPIData.spot_ratio[ppm_band]/np.nanmean(spot_fluxes_wv_filt)

        #set these as the fields for the GPIData object
        self._input = data
        self._centers = centers
        self._filenums = filenums
        self._filenames = filenames
        self._PAs = rot_angles
        self._wvs = wvs
        self._wcs = wcs_hdrs
        self._IWA = GPIData.fpm_diam[fpm_band]/2.0
        self.wv_indices = wv_indices
        self.spot_flux = spot_fluxes
        self.flux_units = "DN"
        self.dn_per_contrast = np.tile(np.nanmean(spot_fluxes.reshape(dims[0], dims[1]), axis=0), dims[0]) / GPIData.spot_ratio[ppm_band]
        # self.contrast_scaling = np.tile(contrast_scaling, dims[0])
        self.prihdrs = prihdrs
        self.exthdrs = exthdrs

        # Required for automatically querying Simbad for the spectral type of the star.
        self.object_name = self.prihdrs[0]["OBJECT"]


    def savedata(self, filepath, data, klipparams = None, filetype = None, zaxis = None, more_keywords=None,
                 center=None, astr_hdr=None, fakePlparams = None,user_prihdr = None, user_exthdr = None,
                 extra_exthdr_keywords = None, extra_prihdr_keywords = None):
        """
        Save data in a GPI-like fashion. Aka, data and header are in the first extension header

        Note: In principle, the function only works inside klip_dataset(). In order to use it outside of klip_dataset,
            you need to define the following attributes:
                dataset.output_wcs = np.array([w.deepcopy() if w is not None else None for w in dataset.wcs])
                dataset.output_centers = dataset.centers

        Args:
            filepath: path to file to output
            data: 2D or 3D data to save
            klipparams: a string of klip parameters
            filetype: filetype of the object (e.g. "KL Mode Cube", "PSF Subtracted Spectral Cube")
            zaxis: a list of values for the zaxis of the datacub (for KL mode cubes currently)
            more_keywords (dictionary) : a dictionary {key: value, key:value} of header keywords and values which will
                                         written into the primary header
            astr_hdr: wcs astrometry header
            center: center of the image to be saved in the header as the keywords PSFCENTX and PSFCENTY in pixels.
                The first pixel has coordinates (0,0)
            fakePlparams: fake planet params
            user_prihdr: User defined primary headers to be used instead
            user_exthdr: User defined extension headers to be used instead
            extra_exthdr_keywords: Fits keywords to be added to the extension header before saving the file
            extra_prihdr_keywords: Fits keywords to be added to the primary header before saving the file

        """
        hdulist = fits.HDUList()
        if user_prihdr is None:
            hdulist.append(fits.PrimaryHDU(header=self.prihdrs[0]))
        else:
            hdulist.append(fits.PrimaryHDU(header=user_prihdr))
        if user_exthdr is None:
            hdulist.append(fits.ImageHDU(header=self.exthdrs[0], data=data, name="Sci"))
        else:
            hdulist.append(fits.ImageHDU(header=user_exthdr, data=data, name="Sci"))

        # save all the files we used in the reduction
        # we'll assume you used all the input files
        # remove duplicates from list
        filenames = np.unique(self.filenames)
        nfiles = np.size(filenames)
        # The following paragraph is only valid when reading raw GPI cube.
        try:
            hdulist[0].header["DRPNFILE"] = (nfiles, "Num raw files used in pyKLIP")
            for i, thispath in enumerate(filenames):
                thispath = thispath.replace("\\", '/')
                splited = thispath.split("/")
                fname = splited[-1]
                matches = re.search('S20[0-9]{6}[SE][0-9]{4}(_fixed)?', fname)
                filename = matches.group(0)
                hdulist[0].header["FILE_{0}".format(i)] = filename + '.fits'
        except:
            pass

        # write out psf subtraction parameters
        # get pyKLIP revision number
        pykliproot = os.path.dirname(os.path.dirname(os.path.realpath(__file__)))
        # the universal_newline argument is just so python3 returns a string instead of bytes
        # this will probably come to bite me later
        try:
            pyklipver = subprocess.check_output(['git', 'rev-parse', '--short', 'HEAD'], cwd=pykliproot, universal_newlines=True).strip()
        except:
            pyklipver = "unknown"
        hdulist[0].header['PSFSUB'] = ("pyKLIP", "PSF Subtraction Algo")
        if user_prihdr is None:
            hdulist[0].header.add_history("Reduced with pyKLIP using commit {0}".format(pyklipver))
        if self.creator is None:
            hdulist[0].header['CREATOR'] = "pyKLIP-{0}".format(pyklipver)
        else:
            hdulist[0].header['CREATOR'] = self.creator
            hdulist[0].header.add_history("Reduced by {0}".format(self.creator))

        # store commit number for pyklip
        hdulist[0].header['pyklipv'] = (pyklipver, "pyKLIP version that was used")

        if klipparams is not None:
            hdulist[0].header['PSFPARAM'] = (klipparams, "KLIP parameters")
            hdulist[0].header.add_history("pyKLIP reduction with parameters {0}".format(klipparams))

        if fakePlparams is not None:
            hdulist[0].header['FAKPLPAR'] = (fakePlparams, "Fake planet parameters")
            hdulist[0].header.add_history("pyKLIP reduction with fake planet injection parameters {0}".format(fakePlparams))
        # store file type
        if filetype is not None:
            hdulist[0].header['FILETYPE'] = (filetype, "GPI File type")

        #write flux units/conversion
        hdulist[1].header['FUNIT'] = (self.flux_units, "Flux units of data")
        if self.flux_units.upper() == 'CONTRAST':
            if "spec" in filetype.lower():
                # individual contrast scalings for spectral cube
                for wv_i in range(data.shape[0]):
                    hdulist[1].header['DN2CON{0}'.format(wv_i)] = (self.dn_per_contrast[wv_i], "DN/Contrast for slice {0}".format(wv_i))
                hdulist[0].header.add_history("Converted to contrast units using CON2DN scaling for each wv slice")
            else:
                # broadband cube so only have one scaling
                broadband_contrast_scaling = np.nanmean(self.dn_per_contrast)
                hdulist[1].header['DN2CON'] = (broadband_contrast_scaling, "Broadband DN/Contrast")
                hdulist[0].header.add_history("Converted to contrast units using {0} DN/Contrast".format(broadband_contrast_scaling))

        # store extra keywords in header
        if more_keywords is not None:
            for hdr_key in more_keywords:
                hdulist[0].header[hdr_key] = more_keywords[hdr_key]

        # JB's code to store keywords
        if extra_prihdr_keywords is not None:
            for name,value in extra_prihdr_keywords:
                hdulist[0].header[name] = value
        if extra_exthdr_keywords is not None:
            for name,value in extra_exthdr_keywords:
                hdulist[1].header[name] = value

        # write z axis units if necessary
        if zaxis is not None and filetype is not None:
            #Writing a KL mode Cube
            if "KL Mode" in filetype:
                hdulist[1].header['CTYPE3'] = 'KLMODES'
                #write them individually
                for i, klmode in enumerate(zaxis):
                    hdulist[1].header['KLMODE{0}'.format(i)] = (klmode, "KL Mode of slice {0}".format(i))
            elif "spec" in filetype.lower():
                hdulist[1].header['CTYPE3'] = 'WAVE'
            else:
                hdulist[1].header['CTYPE3'] = 'NONE'

        if np.ndim(data) == 2:
            if 'CTYPE3' in  hdulist[1].header.keys():
                hdulist[1].header['CTYPE3'] = 'NONE'

        if user_exthdr is None:
            #use the dataset astr hdr if none was passed in
            if astr_hdr is None:
                astr_hdr = self.output_wcs[0]
            if astr_hdr is not None:
                #update astro header
                #I don't have a better way doing this so we'll just inject all the values by hand
                astroheader = astr_hdr.to_header()
                exthdr = hdulist[1].header
                exthdr['PC1_1'] = astroheader['PC1_1']
                exthdr['PC2_2'] = astroheader['PC2_2']
                try:
                    exthdr['PC1_2'] = astroheader['PC1_2']
                    exthdr['PC2_1'] = astroheader['PC2_1']
                except KeyError:
                    exthdr['PC1_2'] = 0.0
                    exthdr['PC2_1'] = 0.0
                #remove CD values as those are confusing
                try:
                    exthdr.remove('CD1_1')
                    exthdr.remove('CD1_2')
                    exthdr.remove('CD2_1')
                    exthdr.remove('CD2_2')
                except:
                    pass # nothing to do if they were removed already
                exthdr['CDELT1'] = 1
                exthdr['CDELT2'] = 1

            #use the dataset center if none was passed in
            if center is None:
                center = self.output_centers[0]
            if center is not None:
                hdulist[1].header.update({'PSFCENTX':center[0],'PSFCENTY':center[1]})
                hdulist[1].header.update({'CRPIX1':center[0],'CRPIX2':center[1]})
                hdulist[0].header.add_history("Image recentered to {0}".format(str(center)))

        try:
            hdulist.writeto(filepath, overwrite=True)
        except TypeError:
            hdulist.writeto(filepath, clobber=True)
        hdulist.close()

    def calibrate_output(self, img, spectral=False, units="contrast"):
        """
        Calibrates the flux of an output image. Can either be a broadband image or a spectral cube depending
        on if the spectral flag is set.

        Assumes the broadband flux calibration is just multiplication by a single scalar number whereas spectral
        datacubes may have a separate calibration value for each wavelength

        Args:
            img: unclaibrated image.
                 If spectral is not set, this can either be a 2-D or 3-D broadband image
                 where the last two dimensions are [y,x]
                 If specetral is True, this is a 3-D spectral cube with shape [wv,y,x]
            spectral: if True, this is a spectral datacube. Otherwise, it is a broadband image.
            units: currently only support "contrast" w.r.t central star

        Returns:
            img: calibrated image of the same shape (this is the same object as the input!!!)
        """
        if units == "contrast":
            if spectral:
                # spectral cube, each slice needs it's own calibration
                numwvs = img.shape[0]
                img /= self.dn_per_contrast[:numwvs, None, None]
            else:
                # broadband image
                img /= np.nanmean(self.dn_per_contrast)
            self.flux_units = "contrast"

        return img


    def generate_psfs(self, boxrad=7):
        """
        Generates PSF for each frame of input data. Only works on spectral mode data.

        Args:
            boxrad: the halflength of the size of the extracted PSF (in pixels)

        Returns:
            saves PSFs to self.psfs as an array of size(N,psfy,psfx) where psfy=psfx=2*boxrad + 1
        """
        self.psfs = []

        for i,frame in enumerate(self.input):
            # figure out which header and which wavelength slice
            numwaves = np.size(np.unique(self.wvs))
            # hdrindex = int(i//numwaves)
            # slice = i % numwaves

            hdrindex = self.filenums[i]
            slice = self.wv_indices[i]

            # now grab the values from them by parsing the header
            hdr = self.exthdrs[hdrindex]
            spot0 = hdr['SATS{wave}_0'.format(wave=slice)].split()
            spot1 = hdr['SATS{wave}_1'.format(wave=slice)].split()
            spot2 = hdr['SATS{wave}_2'.format(wave=slice)].split()
            spot3 = hdr['SATS{wave}_3'.format(wave=slice)].split()

            # put all the sat spot info together
            spots = []
            for j, spot in enumerate([spot0, spot1, spot2, spot3]):
                # ignore bad sat spots
                if self.bad_sat_spots is not None:
                    if j in self.bad_sat_spots:
                        continue
                spots.append([float(spot[0]), float(spot[1])])

            #now make a psf
            spotpsf = generate_psf(frame, spots, boxrad=boxrad)
            self.psfs.append(spotpsf)

        self.psfs = np.array(self.psfs)

        # collapse in time dimension
        numwvs = np.size(np.unique(self.wvs))
        self.psfs = np.reshape(self.psfs, (self.psfs.shape[0]//numwvs, numwvs, self.psfs.shape[1], self.psfs.shape[2]))
        self.psfs = np.mean(self.psfs, axis=0)

    def generate_psf_cube(self, boxw=20, threshold=0.01, tapersize=0, zero_neg=False, same_wv_only = True):
        """
        Generates an average PSF from all frames of input data. Only works on spectral mode data.
        Overall cube is normalized to have the average sat spot spectrum in DN units.
        The spectrum is built by combining all the estimated sat spot fluxes.
        It can take a while as this function is not parallelized...

        The center of the PSF is exactly on the central pixel of the PSF.
        The center pixel index is always (nx/2,nx/2) assuming integer division.

        The output PSF cube shape doesn't depend on the underlying sat spot flux calculation.
        The sat spot fluxes are only used to set the spectrum of the PSF at the very end.


        //!\\ CAUTION 1: I think same_wv_only = False has a bug even in the rescaling of the coordinates
        //!\\ CAUTION 2: Currently hard coded assuming 37 spectral channels!!!
                        This function is not compatible with skipslices.

        Args:
            boxw: the width the extracted PSF (in pixels). Should be bigger than 20 because there is an interpolation
                of the background by a plane which is then subtracted to remove linear biases.
            threshold: fractional pixel value of max pixel value below which everything gets set to 0's
            tapersize: if > 0, apply a hann window on the edges with size equal to this argument
            zero_neg: if True, set all negative values to zero instead
            same_wv_only: If true (default), it only combines sat spot from the same wavelength.
                        Otherwise it rescales them to each wavelengths.
                        CAUTION: I think same_wv_only = False has a bug even in the rescaling of the coordinates

        Returns:
            A cube of shape 37*boxw*boxw. Each slice [k,:,:] is the PSF for a given wavelength.
        """

        n_frames,ny,nx = self.input.shape
        unique_wvs = np.unique(self.wvs)
        numwaves = np.size(np.unique(self.wvs))

        # Array containing all the individual measured sat spots form the dataset
        # - 0th dim: The wavelength of the final PSF cube
        # - 1st dim: spatial x-axis
        # - 2nd dim: spatial y-axis
        # - 3rd dim: All the slices in dataset
        # - 4th dim: The 4 spots per slice
        psfs = np.zeros((numwaves,boxw,boxw,n_frames,4)) + np.nan

        # Loop over the wavelength of the final PSF cube
        for lambda_ref_id, lambda_ref in enumerate(unique_wvs):
            # Loop over all the all slices (cubes and wavelengths). Note that each slice has 4 sat spots.
            if same_wv_only:
                frames_iter = [(k,self.input[k,:,:]) for k in range(lambda_ref_id,n_frames,37)]
            else:
                frames_iter = enumerate(self.input)

            for i,frame in frames_iter:
                #figure out which header and which wavelength slice
                hdrindex = int(i)//int(numwaves)
                slice = i % numwaves
                lambda_curr = unique_wvs[slice]
                #now grab the values from them by parsing the header
                hdr = self.exthdrs[hdrindex]
                # Each 'SATS{wave}_i' is a tuple and corresponds to the (x,y) coordinates of the given sat spot.
                spot0 = hdr['SATS{wave}_0'.format(wave=slice)].split()
                spot1 = hdr['SATS{wave}_1'.format(wave=slice)].split()
                spot2 = hdr['SATS{wave}_2'.format(wave=slice)].split()
                spot3 = hdr['SATS{wave}_3'.format(wave=slice)].split()

                #put all the sat spot coordinates together
                spots = []
                for j, spot in enumerate([spot0, spot1, spot2, spot3]):
                    # ignore bad sat spots
                    if self.bad_sat_spots is not None:
                        if j in self.bad_sat_spots:
                            continue
                    spots.append([float(spot[0]), float(spot[1])])

                #mask nans
                cleaned = np.copy(frame)
                cleaned[np.where(np.isnan(cleaned))] = 0

                # Loop over the 4 spots in the current slice
                for loc_id, loc in enumerate(spots):
                    #grab current satellite spot positions
                    spotx = loc[0]
                    spoty = loc[1]
                    # Get the closest pixel
                    xarr_spot = int(np.round(spotx))
                    yarr_spot = int(np.round(spoty))
                    # Extract a stamp around the sat spot

                    stamp = cleaned[(yarr_spot-int(np.floor(boxw/2.0))):(yarr_spot+int(np.ceil(boxw/2.0))),\
                                    (xarr_spot-int(np.floor(boxw/2.0))):(xarr_spot+int(np.ceil(boxw/2.0)))]
                    # Define coordinates grids for the stamp
                    stamp_x, stamp_y = np.meshgrid(np.arange(boxw, dtype=np.float32), np.arange(boxw, dtype=np.float32))
                    # Calculate the shift of the sat spot centroid relative to the closest pixel.
                    dx = spotx-xarr_spot
                    dy = spoty-yarr_spot


                    # The goal of the following section is to remove the local background (or sky) around the sat spot.
                    # The plane is defined by 3 constants (a,b,c) such that z = a*x+b*y+c
                    # In order to do so we fit a 2D plane to the stamp after having masked the sat spot (centered disk)
                    stamp_r = np.sqrt((stamp_x-dx-boxw//2)**2+(stamp_y-dy-boxw//2)**2)
                    stamp_masked = copy(stamp)
                    stamp_x_masked = stamp_x-dx
                    stamp_y_masked = stamp_y-dy
                    stamp_center = np.where(stamp_r<7)
                    stamp_masked[stamp_center] = np.nan
                    stamp_x_masked[stamp_center] = np.nan
                    stamp_y_masked[stamp_center] = np.nan
                    background_med =  np.nanmedian(stamp_masked)
                    stamp_masked = stamp_masked - background_med
                    #Solve 2d linear fit to remove background
                    xx = np.nansum(stamp_x_masked**2)
                    yy = np.nansum(stamp_y_masked**2)
                    xy = np.nansum(stamp_y_masked*stamp_x_masked)
                    xz = np.nansum(stamp_masked*stamp_x_masked)
                    yz = np.nansum(stamp_y_masked*stamp_masked)
                    #Cramer's rule
                    a = (xz*yy-yz*xy)/(xx*yy-xy*xy)
                    b = (xx*yz-xy*xz)/(xx*yy-xy*xy)
                    stamp = stamp - (a*(stamp_x-dx)+b*(stamp_y-dy) + background_med)

                    if not same_wv_only:
                        # The next section rescale the grid to take into account wavelength widening
                        # For example if lambda_ref < lambda_curr the grid values need to increase because the current stamp
                        #  is bigger than the reference.
                        # The next 2 lines convert cartesion coordinates to cylindrical.
                        stamp_r = np.sqrt((stamp_x-dx-boxw//2)**2+(stamp_y-dy-boxw//2)**2)
                        stamp_th = np.arctan2(stamp_y-dy-boxw//2,stamp_x-dx-boxw//2)
                        #stamp_th = np.arctan2(stamp_x-dx-boxw/2,stamp_y-dy-boxw/2)
                        # Rescale radius grid
                        stamp_r /= lambda_ref/lambda_curr
                        # Converting cylindrical back to cartesian.
                        stamp_x = stamp_r*np.cos(stamp_th)+boxw//2 + dx
                        stamp_y = stamp_r*np.sin(stamp_th)+boxw//2 + dy
                        # At this point stamp_x/y is centered on the center pixel but properly scaled wrt wavelength.

                    # Because map_coordinates wants the coordinate of the new grid relative to the old we need to shift
                    # it in the opposite direction as before (+dx/dy instead of -dx/dy)
                    stamp = ndimage.map_coordinates(stamp, [stamp_y+dy, stamp_x+dx])
                    #stamp = ndimage.map_coordinates(stamp, [stamp_y+dx, stamp_x+dy])

                    # apply a hann window on the edges with size equal to this argument
                    if tapersize > 0:
                        tapery, taperx = np.indices(stamp.shape)
                        taperr = np.sqrt((taperx-boxw//2)**2 + (tapery-boxw//2)**2)
                        stamp[np.where(taperr > boxw//2)] = 0
                        hann_window = 0.5  - 0.5 * np.cos(np.pi * (boxw//2 - taperr) / tapersize)
                        taper_region = np.where(taperr > boxw//2 - tapersize)
                        stamp[taper_region] *= hann_window[taper_region]

                    # Set to zero negative values if requested
                    if zero_neg:
                        stamp[np.where(stamp < 0)] = 0

                    # Store the rescaled PSF in the big array
                    psfs[lambda_ref_id,:,:,i,loc_id] = stamp

        # Collapse big array over the dimensions corresponding to:
        # - 3rd dim: All the slices in dataset
        # - 4th dim: The 4 spots per slice
        PSF_cube = np.nanmean(psfs,axis=(3,4))

        #Build the average spectrum of the sat spots
        # Number of cubes in dataset
        N_cubes = int(self.input.shape[0])//int(numwaves)
        all_sat_spot_spec = np.zeros((37,N_cubes))
        for k in range(N_cubes):
            all_sat_spot_spec[:,k] = self.spot_flux[37*k:37*(k+1)]
        sat_spot_spec = np.nanmean(all_sat_spot_spec,axis=1)

        # Include sat spot spectrum PSF_cube and apply threshold.
        PSF_cube /= np.sqrt(np.nansum(PSF_cube**2))
        for l in range(numwaves):
            PSF_cube[l,:,:] *= sat_spot_spec[l]/np.nanmax(PSF_cube[l,:,:])
            PSF_cube[l,:,:][np.where(abs(PSF_cube[l,:,:])/np.nanmax(abs(PSF_cube[l,:,:]))< threshold)] = 0.0

        self.psfs = PSF_cube


    def get_radial_psf(self,save = None):
        """
        Return a pure radial PSF by averaging the original psf. The new PSF is invariant by rotation.
        A call to generate_psf_cube() is required prior to calling this function.
        The center pixel index is always (nx/2,nx/2) assuming integer division.

        Args:
            save: Optionally automatically save the radial psf cube as a fits file with filename:
                    save+"-original_radial_PSF_cube.fits"

        Returns:
            rad_psf_cube: a (37,nx,nx) cube with the radial psf.

        """
        if np.size(np.shape(self.psfs)) == 3 and np.shape(self.psfs)[0] == 37:
            nl,ny,nx = self.psfs.shape
            # We should have nx = ny

            sat_spot_spec = np.nanmax(self.psfs,axis=(1,2))

            k_hd=4 # should be even
            nx_hd = k_hd*(nx-1) + 1
            hd_psf = np.zeros((nl,nx_hd,nx_hd))

            rad_psf_cube = np.zeros((nl,nx,nx))
            #current_slice = np.zeros((nx,nx))

            stamp_x, stamp_y = np.meshgrid(np.arange(nx, dtype=np.float32), np.arange(nx, dtype=np.float32))
            stamp_r = np.sqrt((stamp_x - nx//2)**2+(stamp_y - nx//2)**2)
            stamp_x_hd, stamp_y_hd = np.meshgrid(np.arange(nx_hd, dtype=np.float32)/(nx_hd-1)*(nx-1), np.arange(nx_hd, dtype=np.float32)/(nx_hd-1)*(nx-1))
            for l in range(nl):
                hd_psf[l,:,:] = ndimage.map_coordinates(self.psfs[l,:,:], [stamp_y_hd, stamp_x_hd])
                #hd_psf[l,nx/2*k_hd,nx/2*k_hd] = 0. # center
            stamp_r_hd = np.sqrt((stamp_x_hd-stamp_x_hd[nx//2*k_hd,nx//2*k_hd])**2+(stamp_y_hd-stamp_y_hd[nx//2*k_hd,nx//2*k_hd])**2)

            dr = 1.0/k_hd
            Dr = 2.0/k_hd
            r_samp = np.arange(0,np.max(stamp_r_hd)+dr,dr)

            radial_val = np.zeros((nl,np.size(r_samp)))

            for r_id, r_it in enumerate(r_samp):
                selec_pix = np.where( ((r_it-Dr/2.0) < stamp_r_hd) * (stamp_r_hd < (r_it+Dr/2.0)) )
                selec_y, selec_x = selec_pix
                radial_val[:,r_id] = np.nanmean(hd_psf[:,selec_y, selec_x],1)

            for l_id in np.arange(nl):
                f = interp1d(r_samp, radial_val[l_id,:], kind='cubic',bounds_error=False, fill_value=np.nan)
                rad_psf_cube[l_id,:,:] = f(stamp_r.reshape(nx*nx)).reshape(nx,nx)
                rad_psf_cube[l_id,:,:] *= sat_spot_spec[l_id]/np.nanmax(rad_psf_cube[l_id,:,:])

                if 0:
                    import matplotlib.pyplot as plt
                    print(rad_psf_cube[l_id,0,0])
                    plt.figure(1)
                    plt.imshow(rad_psf_cube[l_id,:,:],interpolation = 'nearest')
                    plt.figure(2)
                    plt.plot(np.nanmax(self.psfs,axis=(1,2)))
                    plt.show()



            if save is not None:
                self.savedata(save+"-original_radial_PSF_cube.fits", rad_psf_cube)

            return rad_psf_cube

        else:
            print("Wrong size of the PSFs stored in gpi dataset structure when calling get_radial_psf. Return 0")
            return 0
        

    def spectral_collapse(self, collapse_channels=1, align_frames=True, numthreads=None):
        """
        GPI wrapper of spectral_collapse(). Adds GPI values to collapse
        
        Collapses the dataset spectrally, bining the data into the desired number of output wavelengths. 
        This bins each cube individually; it does not bin the data tempoarally. 
        If number of wavelengths / output channels is not a whole number, some output channels will have more frames
        that went into the collapse

        Args:
            collapse_channels (int): number of output channels to evenly-ish collapse the dataset into. Default is 1 (broadband)
            align_frames (bool): if True, aligns each channel before collapse so that they are centered properly
            numthreads (bool,int): number of threads to parallelize align and scale. If None, use default which is all of them
        """
        gpi_params = ["spot_flux", "dn_per_contrast"]

        super(GPIData, self).spectral_collapse(collapse_channels=collapse_channels, align_frames=align_frames, numthreads=numthreads,
                                                additional_params=gpi_params)

######################
## Static Functions ##
######################

<<<<<<< HEAD
def _gpi_process_file(filepath, skipslices=None, highpass=False, meas_satspot_flux=False, numthreads=-1,
=======
def _gpi_process_file(filepath, skipslices=None, highpass=False,butterfly_rdi=False,butterfly_rdi_NKL=20,
                      meas_satspot_flux=False, numthreads=-1,
>>>>>>> 6c9c9d5f
                      psfs_func_list=None, bad_sat_spots=None, quiet=False, pool = None):
    """
    Method to open and parse a GPI file

    Args:
        filepath: the file to open
        skipslices: a list of datacube slices to skip (supply index numbers e.g. [0,1,2,3])
        highpass: if True, run a Gaussian high pass filter (default size is sigma=imgsize/10)
                  can also be a number specifying FWHM of box in pixel units
        butterfly_rdi: Path to a fits file containing a cube of butterfly RDI KL modes. We for now assume that the KL
                    modes were computed in H-band using the 10th wavelength channel in H-band: 1.577843082410582mum.
                    If butterfly_rdi is not None, subtract the mean radial profile from each image and subtract the
                    butterfly using user-defined RDI KL modes.
        butterfly_rdi_NKL: (default=20) If butterfly_rdi is defined, Number of KL modes to be used.
        meas_satspot_flux: if True, measure sat spot fluxes. Will be down after high pass filter
        numthreads: Number of threads to be used. Default -1 sequential sat spot flux calc.
                    If None, numthreads = mp.cpu_count().
        psfs_func_list: List of spline fit function for the PSF_cube.
        bad_sat_spots: a list of which 4 sat spots are systematically bad

    Returns: (using z as size of 3rd dimension, z=37 for spec, z=1 for pol (collapsed to total intensity))
        cube: 3D data cube from the file. Shape is (z,281,281)
        center: array of shape (z,2) giving each datacube slice a [xcenter,ycenter] in that order
        parang: array of z of the parallactic angle of the target (same value just repeated z times)
        wvs: array of z of the wavelength of each datacube slice. (For pol mode, wvs = [None])
        astr_hdrs: array of z of the WCS header for each datacube slice
        filt_band: the band (Y, J, H, K1, K2) used in the IFS Filter (string)
        fpm_band: which coronagrpah was used (string)
        ppm_band: which apodizer was used (string)
        spot_fluxes: array of z containing average satellite spot fluxes for each image
        inttime: array of z of total integration time (accounting for co-adds by multipling data and sat spot fluxes by number of co-adds)
        prihdr: primary header of the FITS file
        exthdr: 1st extention header of the FITS file
    """
    if not quiet:
        print("Reading File: {0}".format(filepath))
    hdulist = fits.open(filepath)
    try:
        #grab the data and headers
        cube = hdulist[1].data
        exthdr = hdulist[1].header
        prihdr = hdulist[0].header
 
        #get some instrument configuration from the primary header
        filt_band = prihdr['IFSFILT'].split('_')[1]
        fpm_band = prihdr['OCCULTER'].split('_')[1]
        ppm_band = prihdr['APODIZER'].split('_')[1] #to determine sat spot ratios
  
        #grab the astro header
        w = wcs.WCS(header=exthdr, naxis=[1,2])
        #turns out WCS data can be wrong. Let's recalculate it using avparang
        parang = exthdr['AVPARANG']
        vert_angle = -(360-parang) + GPIData.ifs_rotation - 90
        vert_angle = np.radians(vert_angle)
        pc = np.array([[np.cos(vert_angle), np.sin(vert_angle)],[-np.sin(vert_angle), np.cos(vert_angle)]])
        cdmatrix = pc * GPIData.lenslet_scale /3600.
        w.wcs.cd[0,0] = cdmatrix[0,0]
        w.wcs.cd[0,1] = cdmatrix[0,1]
        w.wcs.cd[1,0] = cdmatrix[1,0]
        w.wcs.cd[1,1] = cdmatrix[1,1]
        
        # get number of co-adds
        coadds = exthdr['COADDS0']

        #for spectral mode we need to treat each wavelegnth slice separately (unprocessed data)
        if exthdr['CTYPE3'].strip() == 'WAVE':
            channels = exthdr['NAXIS3']
            wvs = exthdr['CRVAL3'] + exthdr['CD3_3'] * np.arange(channels) #get wavelength solution
            wv_indices = np.arange(channels, dtype=int)
            center = []
            spot_fluxes = []
            spots_xloc = []
            spots_yloc = []
            # Try to retrieve the spot fluxes from DN2CON# in the case where we are reading an already processed cube.
            if 'DN2CON0' in exthdr.keys():
                for i in range(channels):
                    spot_fluxes.append(float(exthdr['DN2CON{0}'.format(i)])*GPIData.spot_ratio[ppm_band])
            else:
                for i in range(channels):
                    #grab sat spot fluxes if they're there
                    try:
                        spot0flux = float(exthdr['SATF{wave}_0'.format(wave=i)])
                        spot1flux = float(exthdr['SATF{wave}_1'.format(wave=i)])
                        spot2flux = float(exthdr['SATF{wave}_2'.format(wave=i)])
                        spot3flux = float(exthdr['SATF{wave}_3'.format(wave=i)])
                    except KeyError:
                        spot0flux = 1
                        spot1flux = 1
                        spot2flux = 1
                        spot3flux = 1
                    this_frame_spot_fluxes = [spot0flux, spot1flux, spot2flux, spot3flux]
                    # delete bad data
                    if bad_sat_spots is not None:
                        bad_sat_spots.sort(reverse=True)
                        # delete fom highest index first to not mess up indexing
                        for bad_sat_index in bad_sat_spots:
                            del(this_frame_spot_fluxes[bad_sat_index])
                    spot_fluxes.append(np.nanmean(this_frame_spot_fluxes))
            #calculate centers from satellite spots
            for i in range(channels):
                #grab satellite spot positions
                spot0 = exthdr['SATS{wave}_0'.format(wave=i)].split()
                spot1 = exthdr['SATS{wave}_1'.format(wave=i)].split()
                spot2 = exthdr['SATS{wave}_2'.format(wave=i)].split()
                spot3 = exthdr['SATS{wave}_3'.format(wave=i)].split()
                centx = np.nanmean([float(spot0[0]), float(spot1[0]), float(spot2[0]), float(spot3[0])])
                centy = np.nanmean([float(spot0[1]), float(spot1[1]), float(spot2[1]), float(spot3[1])])
                center.append([centx, centy])

                # for the rest, compile the list of sat spot data, ignoring bad sat spots
                this_frame_spot_x_locs = [float(spot0[0]), float(spot1[0]), float(spot2[0]), float(spot3[0])]
                this_frame_spot_y_locs = [float(spot0[1]), float(spot1[1]), float(spot2[1]), float(spot3[1])]
                this_frame_spot_indices = [0, 1, 2, 3]
                # delete bad data
                if bad_sat_spots is not None:
                    bad_sat_spots.sort(reverse=True)
                    # delete fom highest index first to not mess up indexing
                    for bad_sat_index in bad_sat_spots:
                        del(this_frame_spot_x_locs[bad_sat_index])
                        del(this_frame_spot_y_locs[bad_sat_index])
                        del(this_frame_spot_indices[bad_sat_index])

                spots_xloc.append(this_frame_spot_x_locs)
                spots_yloc.append(this_frame_spot_y_locs)

            # if the data is a pyklip reduced spectral cube, PSFCENTX/Y should be used to define the center of the image
            if "PSFSUB" in prihdr:
                if prihdr["PSFSUB"].strip() == "pyKLIP":
                    center = [[exthdr['PSFCENTX'], exthdr['PSFCENTY']],]*len(center)


            parang = np.repeat(exthdr['AVPARANG'], channels) #populate PA for each wavelength slice (the same)
            inttime = np.repeat(exthdr['ITIME0'] / 1.e6, channels)
            astr_hdrs = [w.deepcopy() for i in range(channels)] #repeat astrom header for each wavelength slice
        #for pol mode, we consider only total intensity but want to keep the same array shape to make processing easier
        elif exthdr['CTYPE3'].strip() == 'STOKES':
            wvs = [1.0]
            wv_indices = np.array([0])
            cube = np.sum(cube, axis=0)  #sum to total intensity
            cube = cube.reshape([1, cube.shape[0], cube.shape[1]])  #maintain 3d-ness
            center = [[exthdr['PSFCENTX'], exthdr['PSFCENTY']]]
            parang = exthdr['AVPARANG']*np.ones(1)
            inttime = np.repeat(exthdr['ITIME0'] / 1.e6, 1)
            astr_hdrs = np.repeat(w, 1)
            try:
                polspot_fluxes = []
                for i in [0,1]:
                    spot0flux = float(exthdr['SATF{wave}_0'.format(wave=i)])
                    spot1flux = float(exthdr['SATF{wave}_1'.format(wave=i)])
                    spot2flux = float(exthdr['SATF{wave}_2'.format(wave=i)])
                    spot3flux = float(exthdr['SATF{wave}_3'.format(wave=i)])
                    polspot_fluxes.append(np.nanmean([spot0flux, spot1flux, spot2flux, spot3flux]))
                spot_fluxes = [np.sum(polspot_fluxes)]
            except KeyError:
                spot_fluxes = [1]
        else:# exthdr['CTYPE3'].strip() == 'KLMODES':
            try:
                # If datacube
                if 'NAXIS3' in exthdr.keys():
                    channels = exthdr['NAXIS3']
                # If single slice
                else:
                    cube = cube.reshape([1, cube.shape[0], cube.shape[1]])  #maintain 3d-ness
                    channels = 1
                wvs = [0,]*channels
                wv_indices = [0,]*channels
                spot_fluxes = [0,]*channels
                center = [[exthdr['PSFCENTX'], exthdr['PSFCENTY']],]*channels
                spots_xloc = [0,]*channels
                spots_yloc = [0,]*channels

                parang = np.repeat(exthdr['AVPARANG'], channels) #populate PA for each wavelength slice (the same)
                inttime = np.repeat(exthdr['ITIME0'] / 1.e6, channels)
                astr_hdrs = [w.deepcopy() for i in range(channels)] #repeat astrom header for each wavelength slice
            except:
                raise AttributeError("Unrecognized GPI Mode: %{mode}".format(mode=exthdr['CTYPE3']))
    finally:
        hdulist.close()

    # normalize data to be for a single co-add (e.g. add co-adds together)
    if coadds > 1:
        # multiply each frame and sat spot fluxes by number of coadds
        cube *= float(coadds)
        spot_fluxes = [x * float(coadds) for x in spot_fluxes]
        # also multiply integration time by coadds
        inttime *= float(coadds)

    #remove undesirable slices of the datacube if necessary
    if skipslices is not None:
        cube = np.delete(cube, skipslices, axis=0)
        center = np.delete(center, skipslices, axis=0)
        parang = np.delete(parang, skipslices)
        wvs = np.delete(wvs, skipslices)
        wv_indices = np.delete(wv_indices, skipslices)
        astr_hdrs = np.delete(astr_hdrs, skipslices)
        spot_fluxes = np.delete(spot_fluxes, skipslices)
        spots_xloc = np.delete(spots_xloc, skipslices)
        spots_yloc = np.delete(spots_yloc, skipslices)
        inttime = np.delete(inttime, skipslices)

    #subtract the mean radial profile from each image and subtract the butterfly using user-defined RDI KL modes.
    if isinstance(butterfly_rdi, str):
        hdulist = fits.open(butterfly_rdi)
        butterfly_KLmodes = hdulist[0].data
        Nkl = butterfly_KLmodes.shape[0]
        butterfly_KLmodes = butterfly_KLmodes[0:np.min([butterfly_rdi_NKL,Nkl]),:,:]
        # Wavelength of the KL modes
        wv_KL = 1.577843082410582 #mum (H-band, wvs[10])
        hdulist.close()
        # Number of KL modes
        Nkl = butterfly_KLmodes.shape[0]

        if psfs_func_list is not None:
            boxw=20
            cube_nospots = copy(cube)
            # cube_nospots = cube

            # Loop over the 4 spots in the current slice
            for slice_id, (spots_xloc_thisslice,spots_yloc_thisslice,center_thisslice) in enumerate(zip(spots_xloc,spots_yloc,center)):
                slice = cube_nospots[slice_id,:,:]
                for loc_id, (spotx,spoty) in enumerate(zip(spots_xloc_thisslice,spots_yloc_thisslice)):
                    searchrad=10
                    from pyklip.fitpsf import simplecentroid
                    ny_psf,nx_psf = 21,21
                    local_PSF = psfs_func_list[slice_id](np.arange(nx_psf * 1.)-nx_psf//2,np.arange(ny_psf* 1.)-ny_psf//2).transpose()
                    newspotx,newspoty = simplecentroid(slice,local_PSF, spotx,spoty)
                    if newspotx is None or newspoty is None:
                        continue
                    if np.sqrt((newspotx-spotx)**2+(newspoty-spoty)**2) > 2:
                        newspotx = spotx
                        newspoty = spoty
                    returned_flux,res_stamp = PSFcubefit(slice, newspotx,newspoty, searchrad=searchrad,psfs_func_list=psfs_func_list,
                                                     wave_index=slice_id,residuals=True,rmbackground=True,add_background2residual=True)
                    x0 = int(np.round(newspotx))
                    y0 = int(np.round(newspoty))
                    if res_stamp is not None:
                        slice[y0-searchrad:y0+searchrad+1, x0-searchrad:x0+searchrad+1] = res_stamp
                    # else:
                    #     print("Whatttttt1?!")

                    #Remove secondary sat spot
                    spotx2 = (spotx - center_thisslice[0])*2+center_thisslice[0]
                    spoty2 = (spoty - center_thisslice[1])*2+center_thisslice[1]
                    newspotx2,newspoty2 = simplecentroid(slice,local_PSF, spotx2,spoty2)
                    if newspotx2 is None or newspoty2 is None:
                        continue
                    if np.sqrt((newspotx2-spotx2)**2+(newspoty2-spoty2)**2) > 2 :
                        newspotx2 = spotx2
                        newspoty2 = spoty2
                    returned_flux,res_stamp = PSFcubefit(slice, newspotx2,newspoty2, searchrad=searchrad,psfs_func_list=psfs_func_list,
                                                     wave_index=slice_id,residuals=True,rmbackground=True,add_background2residual=True)
                    x0 = int(np.round(newspotx2))
                    y0 = int(np.round(newspoty2))
                    if res_stamp is not None:
                        slice[y0-searchrad:y0+searchrad+1, x0-searchrad:x0+searchrad+1] = res_stamp
                    # else:
                    #     print("Whatttttt2?!")

                    # if slice_id == 36:
                    #     import matplotlib.pyplot as plt
                    #     plt.subplot(1,2,1)
                    #     plt.imshow(res_stamp,interpolation="nearest")
                    #     plt.subplot(1,2,2)
                    #     plt.imshow(cube[slice_id,y0-searchrad:y0+searchrad+1, x0-searchrad:x0+searchrad+1],interpolation="nearest")
                    #     plt.show()
        im = np.nansum(cube_nospots,axis=0)
        try:
            if float(prihdr["AOFRAMES"]) <= 750:
                # Mask 500kHz artifact
                im[116:124,123:136] = np.nan
                im[164:172,154:168] = np.nan
                im[116:124,123:136] = np.nanmean(im[115:125,122:137])
                im[164:172,154:168] = np.nanmean(im[163:173,155:169])
        except:
            print("Problem with AOFRAMES keyword!!")
        ny,nx = im.shape
        # Calculate and subtract the radial mean profile
        meanprof_map = get_image_stat_map(im,
                           centroid = center[10],
                           Dr = 2,r_step=2,
                           type = "mean")
        im_meansub = im-meanprof_map

        IWA = GPIData.fpm_diam[fpm_band]/2.0
        # Calculate the butterfly angle
        x_grid, y_grid = np.meshgrid(np.arange(nx * 1.)-center[10][0], np.arange(ny * 1.)-center[10][1])
        r_grid = np.sqrt(x_grid**2+y_grid**2)
        th_grid = np.arctan2( -x_grid,y_grid) % (2.0 * np.pi)
        th_samples = np.linspace(0,2*np.pi,100)
        th_bins = [(th_samples[l],th_samples[l+1]) for l in range(np.size(th_samples)-1)]
        th_bins_center = np.array([(th_samples[l]+th_samples[l+1])/2. for l in range(np.size(th_samples)-1)])
        azimuthal_intensity = np.zeros(th_bins_center.shape)
        im_meansub[np.where((r_grid<2*IWA)|(r_grid>50))] = np.nan
        for l,th_bin in enumerate(th_bins):
            sector = np.where((th_grid>th_bin[0])&(th_grid<th_bin[1]))
            azimuthal_intensity[l] = np.nansum(im_meansub[sector])
        aziprof_spl = splrep(th_bins_center,azimuthal_intensity,w=1/(0.15*azimuthal_intensity))
        butterfly_phase = np.rad2deg(th_bins_center)[np.argmax(splev(th_bins_center,aziprof_spl))]

        # import matplotlib.pyplot as plt
        # print(butterfly_phase)
        # plt.plot(np.rad2deg(th_bins_center),azimuthal_intensity)
        # plt.plot(np.rad2deg(th_bins_center),splev(th_bins_center,aziprof_spl))
        # plt.show()

        # Rotate the KL modes to the phase angle of the butterfly in the current cube.
        butterfly_KLmodes_rot = rotate_imgs(butterfly_KLmodes, [butterfly_phase,]*Nkl, [[nx//2,ny//2],]*Nkl, new_center=center[10],flipx=False,pool=pool)
        
        # cube = remove_radial_mean_profile_imgs(cube,center,IWA=1.2*GPIData.fpm_diam[fpm_band]/2.0,OWA=50,sub_azi_pro=True, pool = pool)
        model_cube = butterfly_rdi_imgs(cube_nospots,butterfly_KLmodes_rot,wv_KL,center,wvs, pool = pool)
        
        cube_nospots = cube_nospots - model_cube
        # cube = cube - model_cube

        where_IWA = np.where(r_grid<IWA)
        for k in range(cube_nospots.shape[0]):
            slice = cube_nospots[k,:,:]
            slice[where_IWA] = 0
        fourier_sigma_size = (cube_nospots.shape[1]/(20)) / (2*np.sqrt(2*np.log(2)))
        cube_nospots = high_pass_filter_imgs(cube_nospots, filtersize=fourier_sigma_size, pool = pool)

        # xx_filt, yy_filt = np.meshgrid(np.arange(40 * 1.)-40//2, np.arange(40 * 1.)-40//2)
        # rr_filt = np.sqrt(xx_filt**2+yy_filt**2)
        # filter_mask = rr_filt <= 20
        # from scipy.ndimage.filters import median_filter
        # for k in range(cube_nospots.shape[0]):
        #     slice = cube_nospots[k,:,:]
        #     where_nans = np.where(np.isnan(slice))
        #     slice[where_nans]=0
        #     med_slice = median_filter(slice,footprint=filter_mask)
        #     med_slice[where_nans] = np.nan
        #     slice = slice-med_slice


    #high pass and remeasure the satellite spot fluxes if necessary
    highpassed = False
    if isinstance(highpass, bool):
        if highpass:
            cube = high_pass_filter_imgs(cube, pool = pool)
            highpassed = True
    else:
        # should be a number
        if isinstance(highpass, (float, int)):
            highpass = float(highpass)
            fourier_sigma_size = (cube.shape[1]/(highpass)) / (2*np.sqrt(2*np.log(2)))
            cube = high_pass_filter_imgs(cube, filtersize=fourier_sigma_size, pool = pool)
            highpassed = True

    # remeasure satellite spot fluxes
    if meas_satspot_flux:

        # only do for spec mode, because I don't have the pol mode photometry tool implemented here
        if exthdr['CTYPE3'].strip() == 'WAVE':
            spot_fluxes = []

            wv_unique = np.unique(wvs)

            if numthreads == -1:
                # default sat spot measuring code
                for slice, spots_xs, spots_ys, wv, wv_index in zip(cube, spots_xloc, spots_yloc, wvs, wv_indices):
                    new_spotfluxes = measure_sat_spot_fluxes(slice, spots_xs, spots_ys,psfs_func_list=psfs_func_list,wave_index=wv_index)
                    if np.sum(np.isfinite(new_spotfluxes)) == 0:
                        print("Infite satellite spot fluxes", (slice, spots_xs, spots_ys))
                    spot_fluxes.append(np.nanmean(new_spotfluxes))

            else:
                # JB: On going test..
                if numthreads is None:
                    numthreads = mp.cpu_count()
                if pool is None:
                    tpool = mp.Pool(processes=numthreads, maxtasksperchild=50)
                else:
                    tpool=pool
                tpool_outputs = [tpool.apply_async(measure_sat_spot_fluxes,
                                                   args=(slice, spots_xs, spots_ys,psfs_func_list,wv_indices))
                                 for id,(slice, spots_xs, spots_ys, wv, wv_index) in enumerate(zip(cube, spots_xloc, spots_yloc, wvs, wv_indices))]

                for out in tpool_outputs:
                    out.wait()
                    new_spotfluxes = out.get()
                    spot_fluxes.append(np.nanmean(new_spotfluxes))
                if pool is None:
                    tpool.close()
        #print(spot_fluxes)

    if isinstance(butterfly_rdi, str):
        cube = cube_nospots

    return cube, center, parang, wvs, wv_indices, astr_hdrs, filt_band, fpm_band, ppm_band, spot_fluxes, inttime, prihdr, exthdr

def remove_radial_mean_profile_imgs(imgs,centers,IWA=None,OWA=None,sub_azi_pro=False, numthreads=None, pool=None):
    """
    Remove the mean (calculate in concentric annuli) of the images.

    Inputs:
        imgs: array of shape (N,y,x) containing N images
        centers: [(x0,y0),(x1,y1),..] list of image centers
        IWA: sets an inner working angle for the calculation of the azimuthal profile. (ie set pixels to Nans if below IWA)
        OWA: sets an outer working angle for the calculation of the azimuthal profile. (ie set pixels to Nans if beyond OWA)
        sub_azi_pro: If True, also subtract azimuthal intensity profile (weighted radially by the radial mean profile.).
        numthreads: number of threads to be used
        pool: multiprocessing thread pool (optional). To avoid repeatedly creating one when processing a list of images.

    Output:
        filtered: array of shape (N,y,x) containing the filtered images
    """

    if pool is None:
        tpool = mp.Pool(processes=numthreads)
    else:
        tpool = pool

    tasks = [tpool.apply_async(remove_radial_mean_profile, args=(img,center,IWA,OWA,sub_azi_pro)) for img,center in zip(imgs,centers)]

    #reform back into a giant array
    filtered = np.array([task.get() for task in tasks])

    if pool is None:
        tpool.close()

    return filtered

def butterfly_rdi_imgs(imgs,KLmodes,wv_KL,centers,wvs, numthreads=None, pool=None):
    """
    Remove the butterfly using KL modes provided (calculate in concentric annuli) of the images.

    Inputs:
        imgs: array of shape (N,y,x) containing N images
        KLmodes: KL modes array (NKL,ny,nx)
        wv_KL: reference wavelength of the KL modes
        centers: [(x0,y0),(x1,y1),..] list of image centers
        wvs: wavelengths of the imgs
        numthreads: number of threads to be used
        pool: multiprocessing thread pool (optional). To avoid repeatedly creating one when processing a list of images.

    Output:
        model: array of shape (N,y,x) containing the butterfly models to be subtracted
    """

    if pool is None:
        tpool = mp.Pool(processes=numthreads)
    else:
        tpool = pool

    tasks = [tpool.apply_async(butterfly_rdi_img, args=(img,KLmodes,wv_KL,center,wv)) for img,center,wv in zip(imgs,centers,wvs)]

    #reform back into a giant array
    models = np.array([task.get() for task in tasks])

    if pool is None:
        tpool.close()

    return models

def butterfly_rdi_img(img,KLmodes,wv_KL,center,wv):
    """
    Return a butterfly model to be subtracted

    Args:
        img: image
        KLmodes: KL modes array (NKL,ny,nx)
        wv_KL: reference wavelength of the KL modes
        center: (x0,y0) image center
        ws: wavelength of the img

    Returns:
        model: Array of same size as img
    """

    butterfly_KLmodes_rot= np.zeros(KLmodes.shape)
    Nkl = butterfly_KLmodes_rot.shape[0]
    # Rescale all KL modes to the wavelength of the image
    for p in range(Nkl):
        butterfly_KLmodes_rot[p,:,:] = klip.align_and_scale(KLmodes[p,:,:], center,
                                                                    center, (wv/wv_KL))

    # Subtract radial mean profile from the image
    ny,nx = img.shape
    x_grid, y_grid = np.meshgrid(np.arange(nx * 1.)-center[0], np.arange(ny * 1.)-center[1])
    r_grid = np.sqrt(x_grid**2 +y_grid**2)
    meanprof_map = get_image_stat_map(img,
                       centroid = center,
                       Dr = 2,r_step=2,
                       type = "mean")
    im_meansub = img-meanprof_map

    # Mask outer part of the image before projecting on the KL modes
    im_meansub_masked = copy(im_meansub)
    im_meansub_masked[np.where(r_grid>80)] = np.nan
    im_meansub_masked = im_meansub_masked - np.nanmean(im_meansub_masked)
    butterfly_KLmodes_rot[np.where(np.isnan(butterfly_KLmodes_rot))] = 0
    im_meansub_masked[np.where(np.isnan(im_meansub_masked))] = 0

    im_meansub_masked.shape = ny*nx
    butterfly_KLmodes_rot.shape = (Nkl,ny*nx)
    # Also renormalizing the KL modes because of the rescaling that messed it up
    inner_products = np.dot(butterfly_KLmodes_rot,im_meansub_masked)/(np.sum(butterfly_KLmodes_rot*butterfly_KLmodes_rot,axis=1))
    butterfly_model = np.dot(inner_products, butterfly_KLmodes_rot)
    butterfly_KLmodes_rot.shape = (Nkl,ny,nx)
    butterfly_model.shape = (ny,nx)

    # Subtract the radial mean of the butterfly model
    butterfly_model = butterfly_model- get_image_stat_map(butterfly_model,
                       centroid = center,
                       Dr = 2,r_step=2,
                       type = "mean")
    butterfly_model[np.where(np.isnan(butterfly_model))] = 0
    # Forces the butterfly model to zeros (smoothly) at a separation of 50 pixels to avoid messing up the sat spots.
    mask = (np.pi/2+ np.arctan(-(r_grid-50)/10))/(np.pi)
    butterfly_model *= mask

    return meanprof_map+butterfly_model

def remove_radial_mean_profile(img,center,IWA=None,OWA=None,sub_azi_pro = False):
    """
    Remove the mean (calculate in concentric annuli) of the image.

    Args:
        img: a 2D image
        center: (x_cen,y_cen) center of the image
        IWA: sets an inner working angle for the calculation of the azimuthal profile. (ie set pixels to Nans if below IWA)
        OWA: sets an outer working angle for the calculation of the azimuthal profile. (ie set pixels to Nans if beyond OWA)
        sub_azi_pro: If True, also subtract azimuthal intensity profile (weighted radially by the radial mean profile.).

    Returns:
        filtered: the filtered image
    """

    im = copy(img)
    meanprof_map = get_image_stat_map(im,
                       centroid = center,
                       Dr = 2,r_step=2,
                       type = "mean")
    if sub_azi_pro:
        ny,nx = im.shape
        x_grid, y_grid = np.meshgrid(np.arange(nx * 1.)-center[0], np.arange(ny * 1.)-center[1])
        r_grid = abs(x_grid +y_grid*1j)
        th_grid = np.arctan2( -x_grid,y_grid) % (2.0 * np.pi)
        th_samples = np.linspace(0,2*np.pi,100)
        th_bins = [(th_samples[l],th_samples[l+1]) for l in range(np.size(th_samples)-1)]
        th_bins_center = np.array([(th_samples[l]+th_samples[l+1])/2. for l in range(np.size(th_samples)-1)])
        im_meansub = im-meanprof_map
        if IWA is not None:
            im_meansub[np.where((r_grid<IWA))] = np.nan
        if OWA is not None:
            im_meansub[np.where((r_grid>OWA))] = np.nan
        azimuthal_intensity = np.zeros(th_bins_center.shape)
        for l,th_bin in enumerate(th_bins):
            sector = np.where((th_grid>th_bin[0])&(th_grid<th_bin[1]))
            azimuthal_intensity[l] = np.nansum(im_meansub[sector])
        x = th_bins_center
        y = azimuthal_intensity
        aziprof_spl = splrep(x,y,w=1/(0.1*y))
        aziprof_map = splev(th_grid.ravel(),aziprof_spl)
        aziprof_map.shape = im.shape
        tbsub_map = meanprof_map+np.nansum(meanprof_map*aziprof_map*(im-meanprof_map))/np.nansum(meanprof_map*aziprof_map*meanprof_map*aziprof_map)*meanprof_map*aziprof_map
        filtered = im - tbsub_map
    else:
        filtered = im - meanprof_map
    return filtered

def measure_sat_spot_fluxes(img, spots_x, spots_y,psfs_func_list=None,wave_index=None, residuals = False):
    """
    Measure satellite spot peak fluxes using a Gaussian matched filter

    Args:
        img: 2D frame with 4 sat spots
        spots_x: list of 4 satellite spot x coordinates
        spots_y: list of 4 satellite spot y coordinates
        psfs_func_list: List of spline fit function for the PSF_cube. If None (default) a gaussian fit is used.
        wave_index: Index of the current wavelength. In [0,36] for GPI. Only used when psfs_func_list is not None.
        residuals: If True (Default = False) then calculate the residuals of the sat spot fit (gaussian or PSF cube).
    Returns:
        spots_f: list of 4 satellite spot fluxes
    """
    spots_f = []
    residual_map_list=[]
    for spotx, spoty in zip(spots_x, spots_y):
        # flux, fwhm, xfit, yfit = gaussfit2d(img, spotx, spoty, refinefit=False)
        if psfs_func_list is None:
            if residuals:
                flux,residual_map = gaussfit2dLSQ(img, spotx, spoty,residuals=residuals)
                residual_map_list.append(residual_map)
            else:
                flux = gaussfit2dLSQ(img, spotx, spoty,residuals=residuals)
        else:
            if residuals:
                flux,residual_map = PSFcubefit(img, spotx, spoty,psfs_func_list=psfs_func_list,wave_index=wave_index,residuals=residuals)
                residual_map_list.append(residual_map)
            else:
                flux = PSFcubefit(img, spotx, spoty,psfs_func_list=psfs_func_list,wave_index=wave_index,residuals=residuals)
        fwhm = 3

        if flux == np.inf:
            flux = np.nan

        if (fwhm < 1) | (fwhm > 10):
            # most definitely bogus measurements
            flux = np.nan

        spots_f.append(flux)

    if residuals:
        return spots_f,residual_map_list
    else:
        return spots_f

def recalculate_sat_spot_fluxes(dataset, skipslices=None, numthreads=-1, PSF_cube=None, residuals = False):
    """
    Recalculate the satellite spots fluxes.

    Args:
        dataset: GPIData object.
        skipslices: a list of datacube slices to skip (supply index numbers e.g. [0,1,2,3])
                WARNING! SKIPSLICES features hasn't been tested with this function.
        numthreads: Number of threads to be used. Default -1 sequential sat spot flux calc.
                    If None, numthreads = mp.cpu_count().
        PSF_cube: 3D array (nl,ny,nx) with the PSF cube to be used in the flux calculation.
        residuals: If True (Default = False) then calculate the residuals of the sat spot fit (gaussian or PSF cube).

    Returns:
        spot_fluxes: The list of sat spot fluxes. Can be used to redefine dataset.spot_flux.
    """

    if PSF_cube is not None:
        numwv,ny_psf,nx_psf =  PSF_cube.shape
        x_psf_grid, y_psf_grid = np.meshgrid(np.arange(nx_psf * 1.)-nx_psf//2,np.arange(ny_psf* 1.)-ny_psf//2)
        psfs_func_list = []
        from scipy import interpolate
        for wv_index in range(numwv):
            model_psf = PSF_cube[wv_index, :, :]
            psfs_func_list.append(interpolate.LSQBivariateSpline(x_psf_grid.ravel(),y_psf_grid.ravel(),model_psf.ravel(),x_psf_grid[0,0:nx_psf-1]+0.5,y_psf_grid[0:ny_psf-1,0]+0.5))
    else:
        psfs_func_list = None

    N_cubes = len(dataset.exthdrs)
    wv_unique = np.unique(dataset.wvs)
    nl = np.size(wv_unique)

    spot_fluxes = []
    residuals_map_list = []
    for cube_id,(prihdr,exthdr) in enumerate(zip(dataset.prihdrs,dataset.exthdrs)):
        #for spectral mode we need to treat each wavelegnth slice separately
        if exthdr['CTYPE3'].strip() == 'WAVE':
            channels = exthdr['NAXIS3']
            spots_xloc = []
            spots_yloc = []
            cube = []

            #calculate centers from satellite spots
            for i in range(channels):
                slice_id = nl*cube_id + i
                if skipslices is not None:
                    if not (slice_id in skipslices):
                        cube.append(dataset.input[slice_id])

                        #grab satellite spot positions
                        spot0 = exthdr['SATS{wave}_0'.format(wave=i)].split()
                        spot1 = exthdr['SATS{wave}_1'.format(wave=i)].split()
                        spot2 = exthdr['SATS{wave}_2'.format(wave=i)].split()
                        spot3 = exthdr['SATS{wave}_3'.format(wave=i)].split()
                        spots_xloc.append([float(spot0[0]), float(spot1[0]), float(spot2[0]), float(spot3[0])])
                        spots_yloc.append([float(spot0[1]), float(spot1[1]), float(spot2[1]), float(spot3[1])])
                else:
                    cube.append(dataset.input[slice_id])

                    #grab satellite spot positions
                    spot0 = exthdr['SATS{wave}_0'.format(wave=i)].split()
                    spot1 = exthdr['SATS{wave}_1'.format(wave=i)].split()
                    spot2 = exthdr['SATS{wave}_2'.format(wave=i)].split()
                    spot3 = exthdr['SATS{wave}_3'.format(wave=i)].split()
                    spots_xloc.append([float(spot0[0]), float(spot1[0]), float(spot2[0]), float(spot3[0])])
                    spots_yloc.append([float(spot0[1]), float(spot1[1]), float(spot2[1]), float(spot3[1])])

            if numthreads == -1:
                # default sat spot measuring code
                for slice, spots_xs, spots_ys, wv in zip(cube, spots_xloc, spots_yloc, dataset.wvs):
                    meas_sat_spot_out = measure_sat_spot_fluxes(slice, spots_xs, spots_ys,psfs_func_list=psfs_func_list,wave_index=np.where(wv_unique == wv)[0],residuals=residuals)
                    if residuals:
                        new_spotfluxes,residuals_map = meas_sat_spot_out
                        residuals_map_list.extend(residuals_map)
                    else:
                        new_spotfluxes = meas_sat_spot_out
                    if np.sum(np.isfinite(new_spotfluxes)) == 0:
                        print("Infite satellite spot fluxes", (slice, spots_xs, spots_ys))
                    spot_fluxes.append(np.nanmean(new_spotfluxes))
            else:
                # JB: On going test..
                if numthreads is None:
                    numthreads = mp.cpu_count()
                tpool = mp.Pool(processes=numthreads, maxtasksperchild=50)
                tpool_outputs = [tpool.apply_async(measure_sat_spot_fluxes,
                                                   args=(slice, spots_xs, spots_ys,psfs_func_list,np.where(wv_unique == wv)[0],residuals))
                                 for id,(slice, spots_xs, spots_ys,wv) in enumerate(zip(cube, spots_xloc, spots_yloc,dataset.wvs))]

                for out in tpool_outputs:
                    out.wait()
                    if residuals:
                        new_spotfluxes,residuals_map = out.get()
                        residuals_map_list.extend(residuals_map)
                    else:
                        new_spotfluxes = out.get()
                    spot_fluxes.append(np.nanmean(new_spotfluxes))
                tpool.close()

    if residuals:
        return np.array(spot_fluxes),residuals_map_list
    else:
        return np.array(spot_fluxes)

def generate_psf(frame, locations, boxrad=5, medianboxsize=30):
    """
    Generates a GPI PSF for the frame based on the satellite spots

    Args:
        frame: 2d frame of data
        location: array of (N,2) containing [x,y] coordinates of all N satellite spots
        boxrad: half length of box to use to pull out PSF
        medianboxsize: size in pixels of box for median filter

    Returns:
        genpsf: 2d frame of size (2*boxrad+1, 2*boxrad+1) with average PSF of satellite spots
    """
    genpsf = []
    #mask nans
    cleaned = np.copy(frame)
    cleaned[np.where(np.isnan(cleaned))] = 0

    #highpass filter to remove background
    #mask source for median filter
    # masked = np.copy(cleaned)
    # for loc in locations:
    #     spotx = np.round(loc[0])
    #     spoty = np.round(loc[1])
    #     masked[spotx-boxrad:spotx+boxrad+1, spoty-boxrad:spoty+boxrad+1] = scipy.stats.nanmedian(
    #         masked.reshape(masked.shape[0]*masked.shape[1]))
    #subtract out median filtered image

    #cleaned -= ndimage.median_filter(masked, size=(medianboxsize,medianboxsize))

    for loc in locations:
        #grab satellite spot positions
        spotx = loc[0]
        spoty = loc[1]

        #interpolate image to grab satellite psf with it centered
        #add .1 to make sure we get 2*boxrad+1 but can't add +1 due to floating point precision (might cause us to
        #create arrays of size 2*boxrad+2)
        x,y = np.meshgrid(np.arange(spotx-boxrad, spotx+boxrad+0.1, 1), np.arange(spoty-boxrad, spoty+boxrad+0.1, 1))
        spotpsf = ndimage.map_coordinates(cleaned, [y,x])

        # if applicable, do a background subtraction
        if boxrad >= 7:
            y_img, x_img = np.indices(frame.shape, dtype=float)
            r_img = np.sqrt((x_img - spotx)**2 + (y_img - spoty)**2)
            noise_annulus = np.where((r_img > 9) & (r_img <= 12))
            background_mean = np.nanmean(cleaned[noise_annulus])
            spotpsf -= background_mean

        genpsf.append(spotpsf)

    genpsf = np.array(genpsf)
    genpsf = np.mean(genpsf, axis=0) #average the different psfs together    

    return genpsf


def rescale_wvs(exthdrs, wvs, refwv=None, skipslices=None, bad_sat_spots=None):
    """
    Hack to try to fix wavelength scaling issue. This will calculate the scaling between channels,
    and adjust the wavelength solution such that the scaling comes out linear in scaling vs wavelength.
    Finicky - requires that all images in the dataset have the same number of wavelength channels
    Args:
        exthdrs: a list of extension headers, from a pyklip.instrument dataset
        wvs: a list of wvs (can repeat. This function will only look at the first cube's wavelenghts)
        refwv (optional): integer index of the channel to normalize the scaling
        skipslices: list of skipped wavelength slices (needs to be consistent with the ones skipped by wv)
    Returns:
        scaled_wvs: Nlambda*Nexthdrs array of wavelengths that produce a linear plot of wavelength vs scaling
    """
    #wvs_mean = wvs.reshape(len(exthdrs), len(wvs)/len(exthdrs)).mean(axis=0)
    if refwv is None:
        refwv = np.size(np.unique(wvs)) // 2
    wv_indicies = range(0, exthdrs[0]['NAXIS3'])
    if skipslices is not None:
        wv_indicies = np.delete(wv_indicies, skipslices)
    sats = np.array([[[h['SATS{0}_{1}'.format(i,j)].split() for i in wv_indicies]
                      for j in range(0,4)] 
                     for h in exthdrs], dtype=np.float)
    sats = sats.mean(axis=0)
    pairs = [(0,3), (1,2)]
    separations = np.mean([0.5*np.sqrt(np.diff(sats[p,:,0], axis=0)[0]**2 + np.diff(sats[p,:,1], axis=0)[0]**2) 
                           for p in pairs], 
                          axis=0) # average over each pair, the first axis
    scaling_factors = separations/separations[refwv]
    scaled_wvs = scaling_factors*wvs[refwv]
    return np.tile(scaled_wvs, len(exthdrs))


def calc_center_least_squares(xpos, ypos, wvs, orderx, ordery, displacement):
    """
    calcualte the center position, linear least squares fit to 4 parameters

    Args:
        xpos: array of length n of x positions of satellite spots
        ypos: array of length n of y positions of satellite spots
        wvs: the wavelength of each pair of positoins
        orderx: the x order (can be -1 or 1 in this case. -1 is under the center, 1 is above the center)
        ordery: the y order (e.g. pos0 is at pox=-1, posy=1).
        displacment: the displacement from zenith
    Returns:
        four fit parameters (xcenter, ycenter, adrx, adry). xcenters = xcenter + ardx * displacement
    """

    pos_x = np.matrix(xpos).T
    pos_y = np.matrix(ypos).T

    #create the B matrix for the transform. See email from James on how to make this
    Bx = np.append(np.matrix(np.ones(np.size(pos_x))).T, np.matrix(orderx*wvs).T,1)
    Bx = np.append(Bx,np.matrix(-ordery*wvs).T, 1)
    Bx = np.append(Bx, np.matrix(displacement).T , 1)
    Bx = np.append(Bx, np.matrix(np.zeros(np.size(pos_x))).T, 1)
    Bx = np.append(Bx, np.matrix(np.zeros(np.size(pos_x))).T, 1)
    By = np.append(np.matrix(np.zeros(np.size(pos_y))).T, np.matrix(ordery*wvs).T, 1)
    By = np.append(By, np.matrix(orderx*wvs).T, 1)
    By = np.append(By, np.matrix(np.zeros(np.size(pos_y))).T, 1)
    By = np.append(By, np.matrix(displacement).T , 1)
    By = np.append(By, np.matrix(np.ones(np.size(pos_y))).T, 1)

    B = np.append(Bx,By,0)

    #the measured inputs
    X = np.append(pos_x, pos_y, 0)

    #fit outputs
    Q = (B.T*B).I * B.T* X

    xcenter = float(Q[0])
    ycenter = float(Q[5])
    shift1 = float(Q[1])
    shift2 = float(Q[2])
    adrx = float(Q[3])
    adry = float(Q[4])


    return xcenter, ycenter, adrx, adry


def calc_center(prihdr, exthdr, wvs, ignoreslices=None, skipslices=None, bad_sat_spots=None):
    """
    calcualte the center position of a spectral data cube

    Args:
        prihdr: primary GPI header
        exthdr: extention GPI header
        wvs: wvs of the datacube
        ignoreslices: slices to ignore in the fit. A list of wavelength slice indicies to ignore
                        if none, ignores slices 0,1, len-2, len-1 (first and last two)
        skipslices: slices that were already skipped in processing
        bad_sat_stots: of the 4 sat spots, which are bad and should be ignored. Indexed 0-3 based on x coordinate

    Returns:
        centx, centy: star center
    """
    maxwvs = exthdr['NAXIS3']
    if ignoreslices is None:
        ignoreslices = np.array([0,1,maxwvs-2,maxwvs-1])
    ignoreslices %= np.size(wvs)

    utstart = prihdr['UTSTART']
    utstart = float(utstart[0:2]) + float(utstart[3:5])/60.+float(utstart[6:])/3600. #covert to decimal

    #Grab info for ADR correction
    #try to get environment parameters but sometimes we need to default
    #Get HA
    HA = prihdr['HA']
    HA_sgn = HA[0]
    if HA_sgn == '+':
        HA_sgn = 1
    else:
        HA_sgn = -1
    HA = float(HA[0:3]) + HA_sgn*float(HA[4:6])/60. + HA_sgn*float(HA[7:])/3600.
    HA *= 15*np.pi/180. # rad
    #Get Temp
    Temp = prihdr['TAMBIENT'] + 273.15 #Kelvin
    #Get pressure
    Pressure = prihdr['PRESSUR2'] #Pascal
    #Get declination from header and convert to radians
    dec = exthdr['CRVAL2'] * np.pi/ 180. #rad

    #Calculate angle from zenith, need this for ADR corrections
    zenith = np.arccos(np.sin(GPIData.observatory_latitude)*np.sin(dec)
                       + np.cos(GPIData.observatory_latitude)*np.cos(dec)*np.cos(HA))

    spots_posx = []
    spots_posy = []
    order_x = []
    order_y = []
    displacement = []
    spot_wvs = []
    spots_wvs_index = []

    #calculate reference wavelegnth
    refwv = np.mean(wvs)
    n0 = nMathar(refwv, Pressure, Temp) #reference index of refrraction

    #get centers from header values inputted by GPI pipeline
    #mask = bin(int(pcenthdr['SATSMASK'],16)) #assume all spot locations are placed in header
    #iterate over headers in cube
    i = 0
    for wv in wvs:
        thisfour = []
        n = nMathar(wv, Pressure, Temp) #index of refraction

        # increiment loop index if we need to skip
        if skipslices is not None:
            while i in skipslices:
                i += 1
                # sanity check in case we get stuck in an infinite loop (hopefully won't)
                if i >= maxwvs:
                    print("oops.. infinite loop in skipping wavelenghts")
                    break

        for j in range(4):
            if bad_sat_spots is not None:
                if j in bad_sat_spots:
                    continue
            hdr_str = "sats{0}_{1}".format(i, j)
            cents = exthdr[hdr_str]
            args = cents.split()

            #append this data to the list
            #calcuate deltaZ effect of ADR
            displacement.append( (n-n0)/n0 * np.tan(zenith)) #deltaZ calculation
            spots_posx.append(float(args[0]))
            spots_posy.append(float(args[1]))
            spot_wvs.append(wv)
            spots_wvs_index.append(i)

            #this better account for all cases or this for loop is messed up
            if j == 0:
                order_x.append(-1)
                order_y.append(1)
            elif j == 1:
                order_x.append(-1)
                order_y.append(-1)
            elif j == 2:
                order_x.append(1)
                order_y.append(1)
            elif j ==3:
                order_x.append(1)
                order_y.append(-1)

        i += 1

    spots_posx = np.array(spots_posx)
    spots_posy = np.array(spots_posy)
    order_x = np.array(order_x)
    order_y = np.array(order_y)
    displacement = np.array(displacement)
    spot_wvs = np.array(spot_wvs)
    spots_wvs_index = np.array(spots_wvs_index)

    good = np.where(~np.in1d(spots_wvs_index, ignoreslices))

    x0, y0, adrx, adry = calc_center_least_squares(spots_posx[good], spots_posy[good], spot_wvs[good], order_x[good],
                                                   order_y[good], displacement[good])
    centers_x = x0 + adrx*displacement
    centers_y = y0 + adry*displacement
    centers = np.array([centers_x, centers_y])
    # centers are duplicated 4 times (for each sat spot) and the dimensions are flipped. need to remove this...
    if bad_sat_spots is None:
        num_sat_spots = 4
    else:
        num_sat_spots = 4 - np.size(bad_sat_spots)
    centers = np.swapaxes(centers, 0, 1)
    centers = centers.reshape([centers.shape[0]//num_sat_spots, num_sat_spots, 2])
    centers = centers[:,0,:]
    return centers


def get_gpi_wavelength_sampling(filter_name):
    """
    Return GPI wavelength sampling for a given band.

    Args:
        filter_name: 'H', 'J', 'K1', 'K2', 'Y'.
                    Wavelength samples are linearly spaced between the first and the last wavelength of the band.

    Returns:
        wavelengths: is the gpi sampling of the considered band in micrometer.
    """
    # First and last wavelength of each band
    band_sampling = {'Z' : (0.9444, 1.1448, 37),
                     'Y' : (0.9444, 1.1448, 37),
                     'J' : (1.1108, 1.353, 37),
                     'H' : (1.4904, 1.8016, 37),
                     'K1' : (1.8818, 2.1994, 37),
                     'K2' : (2.1034, 2.4004, 37)}

    w_start, w_end, N_sample = band_sampling[filter_name]
    sampling_pip = np.linspace(w_start,w_end,N_sample,endpoint=True)

    return sampling_pip

def as2pix(sep_as):
    return np.array(sep_as)/GPIData.lenslet_scale

def pix2as(sep_pix):
    return np.array(sep_pix)*GPIData.lenslet_scale<|MERGE_RESOLUTION|>--- conflicted
+++ resolved
@@ -944,12 +944,9 @@
 ## Static Functions ##
 ######################
 
-<<<<<<< HEAD
-def _gpi_process_file(filepath, skipslices=None, highpass=False, meas_satspot_flux=False, numthreads=-1,
-=======
-def _gpi_process_file(filepath, skipslices=None, highpass=False,butterfly_rdi=False,butterfly_rdi_NKL=20,
+def _gpi_process_file(filepath, skipslices=None, highpass=False,
+                      butterfly_rdi=False,butterfly_rdi_NKL=20,
                       meas_satspot_flux=False, numthreads=-1,
->>>>>>> 6c9c9d5f
                       psfs_func_list=None, bad_sat_spots=None, quiet=False, pool = None):
     """
     Method to open and parse a GPI file
