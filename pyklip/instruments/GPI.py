--- conflicted
+++ resolved
@@ -32,10 +32,8 @@
 from scipy.interpolate import interp1d
 from pyklip.parallelized import high_pass_filter_imgs
 from pyklip.fakes import gaussfit2d
-<<<<<<< HEAD
-=======
 from pyklip.fakes import gaussfit2dLSQ
->>>>>>> 06b39772
+
 
 class GPIData(Data):
     """
@@ -287,12 +285,8 @@
         self._wcs = wcs_hdrs
         self._IWA = GPIData.fpm_diam[fpm_band]/2.0
         self.spot_flux = spot_fluxes
-<<<<<<< HEAD
-        self.contrast_scaling = GPIData.spot_ratio[ppm_band]/np.mean(spot_fluxes)
         self.flux_units = "DN"
-=======
         self.contrast_scaling = GPIData.spot_ratio[ppm_band]/np.tile(np.nanmean(spot_fluxes.reshape(dims[0], dims[1]), axis=0), dims[0])
->>>>>>> 06b39772
         self.prihdrs = prihdrs
         self.exthdrs = exthdrs
 
@@ -443,11 +437,6 @@
             img: calibrated image of the same shape (this is the same object as the input!!!)
         """
         if units == "contrast":
-<<<<<<< HEAD
-            self.output *= self.contrast_scaling
-            self.flux_units = "contrast"
-        
-=======
             if spectral:
                 # spectral cube, each slice needs it's own calibration
                 numwvs = img.shape[0]
@@ -455,10 +444,10 @@
             else:
                 # broadband image
                 img *= np.nanmean(self.contrast_scaling)
+            self.flux_units = "contrast"
 
         return img
 
->>>>>>> 06b39772
 
     def generate_psfs(self, boxrad=7):
         """
@@ -859,26 +848,20 @@
             cube = high_pass_filter_imgs(cube, filtersize=fourier_sigma_size)
             highpassed = True
     if highpassed:
-<<<<<<< HEAD
-        #remeasure satellite spot fluxes
+
+        # remeasure satellite spot fluxes
         spot_fluxes = []
-        for slice, spots_xs, spots_ys in zip(cube, spots_xloc, spots_yloc):
-            new_spotfluxes = measure_sat_spot_fluxes(slice, spots_xs, spots_ys)
-            spot_fluxes.append(np.nanmean(new_spotfluxes))
-
-            
-=======
-
-        #remeasure satellite spot fluxes
-        spot_fluxes = []
-        # JB: On going test..
+
         if 1:
+            # default sat spot measuring code
             for slice, spots_xs, spots_ys in zip(cube, spots_xloc, spots_yloc):
                 new_spotfluxes = measure_sat_spot_fluxes(slice, spots_xs, spots_ys)
                 if np.sum(np.isfinite(new_spotfluxes)) == 0:
-                    print((slice, spots_xs, spots_ys))
+                    print("Infite satellite spot fluxes", (slice, spots_xs, spots_ys))
                 spot_fluxes.append(np.nanmean(new_spotfluxes))
+
         else:
+            # JB: On going test..
             numthreads = 10
             tpool = mp.Pool(processes=numthreads, maxtasksperchild=50)
             tpool_outputs = [tpool.apply_async(measure_sat_spot_fluxes,
@@ -891,7 +874,7 @@
                 spot_fluxes.append(np.nanmean(new_spotfluxes))
 
         #print(spot_fluxes)
->>>>>>> 06b39772
+
     return cube, center, parang, wvs, astr_hdrs, filt_band, fpm_band, ppm_band, spot_fluxes, prihdr, exthdr
 
 
@@ -909,14 +892,10 @@
     spots_f = []
     for spotx, spoty in zip(spots_x, spots_y):
         flux, fwhm, xfit, yfit = gaussfit2d(img, spotx, spoty, refinefit=False)
-<<<<<<< HEAD
-=======
-        # JB: On going test.. It might be a better flux estimation of the sat spot
-        #flux = gaussfit2dLSQ(img, spotx, spoty)
-        #print((flux,fwhm, xfit, yfit))
+
         if flux == np.inf:
             flux == np.nan
->>>>>>> 06b39772
+
         spots_f.append(flux)
 
     return spots_f
