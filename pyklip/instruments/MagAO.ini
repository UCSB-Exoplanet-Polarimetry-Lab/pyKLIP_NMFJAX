[observatory]
observatory_lat = -29.0146
observatory lon = -70.6926
#from Las Campanas Observatory website

[instrument]
primary_diam = 6.5
secondary_diam = 0.851
#secondary diameter from Close et al 2008

<<<<<<< HEAD
pixel_scale = .0078513

ifs_rotation = -0.59
# from VisAO instruction manual+/- 0.3
ifs_lenslet_scale = 0.0078513
#from Close et al 2013
#error is +/- 0.000015 arcseconds per pixel
=======
# updated astrometric calibration from Balmer 2021
pixel_scale = 0.00795
ifs_rotation = -0.497
# error is ±0.192
ifs_lenslet_scale = 0.00795
# error is ± 0.010 mas per pixel
>>>>>>> f7960d92

#these zero points should be calibrated (magnitudes)
zero_pt_flux_HA = 0.0
zero_pt_flux_CONT = 0.0
zero_pt_flux_z' = 0.0
zero_pt_flux_r' = 0.0
zero_pt_flux_i' = 0.0
zero_pt_flux_Ys = 0.0


cen_wave_HA = 0.6564
cen_wave_CONT = 0.6428
cen_wave_z' = 0.90969793
cen_wave_r' = 0.62645846
cen_wave_i' = 0.76691462
cen_wave_Ys = 0.98584704

#from filter profiles
#fwhm for HA is 0.0046
#fwhm for cont is 0.0061
ghost_ratio_HA = 0.0042
ghost_ratio_CONT = 0.0042
ghost_ratio_i' = 0.001998
ghost_ratio_z' = 0.001220<|MERGE_RESOLUTION|>--- conflicted
+++ resolved
@@ -8,22 +8,12 @@
 secondary_diam = 0.851
 #secondary diameter from Close et al 2008
 
-<<<<<<< HEAD
-pixel_scale = .0078513
-
-ifs_rotation = -0.59
-# from VisAO instruction manual+/- 0.3
-ifs_lenslet_scale = 0.0078513
-#from Close et al 2013
-#error is +/- 0.000015 arcseconds per pixel
-=======
 # updated astrometric calibration from Balmer 2021
 pixel_scale = 0.00795
 ifs_rotation = -0.497
 # error is ±0.192
 ifs_lenslet_scale = 0.00795
 # error is ± 0.010 mas per pixel
->>>>>>> f7960d92
 
 #these zero points should be calibrated (magnitudes)
 zero_pt_flux_HA = 0.0
