--- conflicted
+++ resolved
@@ -54,12 +54,8 @@
         # generate master list of files and meta data from inputs
         self.master_library = data
         self.aligned_center = aligned_center
-<<<<<<< HEAD
         self.master_filenames = np.asarray(filenames)
 
-=======
-        self.master_filenames = filenames
->>>>>>> 720068e6
         self.master_correlation = correlation_matrix
         self.master_wvs = wvs
         self.nfiles = nfiles_data
