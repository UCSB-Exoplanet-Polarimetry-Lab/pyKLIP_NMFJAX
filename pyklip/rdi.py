--- conflicted
+++ resolved
@@ -1,11 +1,7 @@
 import numpy as np
-<<<<<<< HEAD
 import os
-=======
+from sys import stdout
 from astropy.io import fits
-import os.path
-from sys import stdout
->>>>>>> f0d21990
 
 class PSFLibrary(object):
     """
