--- conflicted
+++ resolved
@@ -353,7 +353,6 @@
         Dr: (default=2pix) Width of the annulus (in pixel).
         image_wide: Don't divide the image in annuli or sectors when computing the statistic.
                     Use the entire image directly. Not available if "pixel based: is defined,
-<<<<<<< HEAD
 
     Return:
         stddev_list: standard deviation values at the center of each
@@ -391,8 +390,6 @@
         Dr: If not None defines the width of the ring as Dr. N is then ignored if Dth is defined.
         image_wide: Don't divide the image in annuli or sectors when computing the statistic.
                     Use the entire image directly. Not available if "pixel based: is defined,
-=======
->>>>>>> 4f56e34e
 
     Return:
         stddev_list: standard deviation values at the center of each
@@ -460,11 +457,7 @@
         elif type == "mean":
             stat = np.nanmean(data)
 
-<<<<<<< HEAD
         stat_list.append(stat)
-=======
-        stddev_list.append(sigma)
->>>>>>> 4f56e34e
         annulus_radii_list.append(((r_min+r_max)/2.,r_min,r_max))
 
     return stat_list, annulus_radii_list
