--- conflicted
+++ resolved
@@ -252,14 +252,9 @@
                     'profile-{0}.out'.format(int(radstart + radend)/2))
     return True
 
-
-<<<<<<< HEAD
-def _klip_section_multifile(scidata_indicies, wavelength, wv_index, numbasis, maxnumbasis, radstart, radend, phistart,
+                     
+def _klip_section_multifile(scidata_indices, wavelength, wv_index, numbasis, maxnumbasis, radstart, radend, phistart,
                             phiend, minmove, ref_center, minrot, maxrot, spectrum, mode, corr_smooth=1, psflib_good=None,
-=======
-def _klip_section_multifile(scidata_indices, wavelength, wv_index, numbasis, maxnumbasis, radstart, radend, phistart,
-                            phiend, minmove, ref_center, minrot, maxrot, spectrum, mode, psflib_good=None,
->>>>>>> f4c9665f
                             psflib_corr=None, lite=False, dtype=None, algo='klip'):
     """
     Runs klip on a section of the image for all the images of a given wavelength.
