import pyklip.klip as klip
import pyklip.spectra_management as spec
import pyklip.fakes as fakes
import pyklip.kpp.stat.stat_utils as stat_utils
import pyklip.empca as empca
import multiprocessing as mp
import ctypes
import numpy as np
import cProfile
import os
import itertools
import copy
import warnings
import astropy.io.fits as fits
import scipy.interpolate as interp
from scipy.stats import norm
import scipy.ndimage as ndi

#Logic to test mkl exists
try:
    import mkl
    mkl_exists = True
except ImportError:
    mkl_exists = False

# Turns parallelism off for debugging purposes
global parallel
debug = False

if debug is True:
    print("You turned on debug mode, so parallelism is off. Code may be slower.")


def _tpool_init(original_imgs, original_imgs_shape, aligned_imgs, aligned_imgs_shape, output_imgs, output_imgs_shape,
                pa_imgs, wvs_imgs, centers_imgs, filenums_imgs, psf_library, psf_library_shape):
    """
    Initializer function for the thread pool that initializes various shared variables. Main things to note that all
    except the shapes are shared arrays (mp.Array).

    Args:
        original_imgs: original images from files to read and align&scale.
        original_imgs_shape: (N,y,x), N = number of frames = num files * num wavelengths
        aligned: aligned and scaled images for processing.
        aligned_imgs_shape: (wv, N, y, x), wv = number of wavelengths per datacube
        output_imgs: output images after KLIP processing
        output_imgs_shape: (N, y, x, b), b = number of different KL basis cutoffs for KLIP routine
                           after KLIP finishes fitting, the final output_imgs is assigned to sub_imgs,
                           in which the b-dimension is swapped to the leading dimension: (b, N, y, x)
        pa_imgs, wvs_imgs: arrays of size N with the PA and wavelength
        centers_img: array of shape (N,2) with [x,y] image center for image frame
        filenums_imgs (np.array): array of size N with the filenumber corresponding to each image. 
        psf_library: array of shape (N_lib, y, x) with N_lib PSF library images
    """
    global original, original_shape, aligned, aligned_shape, output, output_shape, img_pa, img_wv, img_center, img_filenums, \
        psf_lib, psf_lib_shape
    # original images from files to read and align&scale. Shape of (N,y,x)
    original = original_imgs
    original_shape = original_imgs_shape
    # aligned and scaled images for processing. Shape of (wv, N, y, x)
    aligned = aligned_imgs
    aligned_shape = aligned_imgs_shape
    # output images after KLIP processing
    output = output_imgs
    output_shape = output_imgs_shape
    # parameters for each image (PA, wavelegnth, image center, image number)
    img_pa = pa_imgs
    img_wv = wvs_imgs
    img_center = centers_imgs
    img_filenums = filenums_imgs
    psf_lib = psf_library
    psf_lib_shape = psf_library_shape


def _save_spectral_cubes(dataset, pixel_weights, time_collapse, numbasis, flux_cal, outputdirpath, fileprefix):

    '''
    Saves spectral cubes by collapsing dataset along time dimension

    Args:
        dataset: an instance of Data class
        pixel_weights: pixel weights for dataset.output, same shape as dataset.output
        time_collapse: method for time collapse. Support: 'mean', 'weighted-mean', 'median'
        numbasis: number of KL basis vectors to use (can be a scalar or list like). Length of b
        flux_cal: option to calibrate flux
        outputdirpath: output directory
        fileprefix: file prefix

    Returns:
        saves collapsed spectral cubes to output
    '''

    print('time collapsing reduced data of shape (b, N, wv, y, x):{}'.format(dataset.output.shape))

    spectral_cubes = klip.collapse_data(dataset.output, pixel_weights, axis=1, collapse_method=time_collapse)

    if flux_cal:
        spectral_cubes = np.array([dataset.calibrate_output(cube, spectral=True)
                                        for cube in spectral_cubes])

    for KLcutoff, spectral_cube in zip(numbasis, spectral_cubes):
        filename = '{}-KL{}-speccube.fits'.format(fileprefix, KLcutoff)
        filepath = os.path.join(outputdirpath, filename)
        dataset.savedata(filepath, spectral_cube, klipparams=dataset.klipparams.format(numbasis=KLcutoff),
                         filetype="PSF Subtracted Spectral Cube")

    return


def _save_wv_collapsed_images(dataset, pixel_weights, numbasis, time_collapse, wv_collapse, num_wvs,
                              spectrum, spectra_template, flux_cal, outputdirpath, fileprefix, verbose = True):
    """
    Saves KLmode cube, shape (b, y, x), each slice is a 2D image collapsed along both time and
    wavelength dimension for a specific numbasis

    Args:
        dataset: an instance of Data class
        pixel_weights: pixel weights for dataset.output, same shape as dataset.output
        numbasis: number of KL basis vectors to use (can be a scalar or list like). Length of b
        time_collapse: method for time collapse. Support: 'median', 'mean', 'weighted-mean', 'weighted-median'
        wv_collapse: method for wavelength collapse. Supports: 'median', 'mean', 'weighted-mean', 'trimmed-mean'
        num_wvs: number of wavelength slices
        spectrum: refer to klip_dataset() docstring
        spectra_template:
        flux_cal: option to calibrate flux
        outputdirpath: output directory
        fileprefix: file prefix

    Returns:
        saves wavelength collapsed images to output
    """
    if verbose is True:
        print('wavelength collapsing reduced data of shape (b, N, wv, y, x):{}'.format(dataset.output.shape))

    spectral_cubes = klip.collapse_data(dataset.output, pixel_weights, axis=1, collapse_method=time_collapse) # spectral_cubes shape (b, wv, y, x)

    if spectrum is None or num_wvs == 1:
        KLmode_cube = klip.collapse_data(spectral_cubes, axis=1, collapse_method=wv_collapse)
    else:
        # if spectrum weighting is carried out, the collapse method is default to mean collapse weighted by spectrum
        # which is an exact copy of the original code before this refactoring
        # TODO: make spectral weighting work with all collapse methods
        print('spectrum weighting turned on...\n'
              'default to mean collapse weighted by pixel_weights * spectra_template...')
        spectra_template = spectra_template.reshape(dataset.output.shape[1:3])  # make same shape as dataset.output
        KLmode_cube = np.nanmean(pixel_weights * dataset.output * spectra_template[None, :, :, None, None], axis=(1, 2))
        KLmode_cube /= np.nanmean(spectra_template[None, :, :, None, None] * pixel_weights, axis=(1, 2))

    if flux_cal:
        KLmode_cube = dataset.calibrate_output(KLmode_cube, spectral=False)
    filename = '{}-KLmodes-all.fits'.format(fileprefix)
    filepath = os.path.join(outputdirpath, filename)
    numbasis_str = '[' + " ".join(str(basis) for basis in numbasis) + ']'
    dataset.savedata(filepath, KLmode_cube,
                     klipparams=dataset.klipparams.format(numbasis=numbasis_str), filetype="KL Mode Cube",
                     zaxis=numbasis)

    return


def _arraytonumpy(shared_array, shape=None, dtype=None):
    """
    Covert a shared array to a numpy array
    Args:
        shared_array: a multiprocessing.Array array
        shape: a shape for the numpy array. otherwise, will assume a 1d array
        dtype: data type of the arrays. Should be either ctypes.c_float(default) or ctypes.c_double

    Returns:
        numpy_array: numpy array for vectorized operation. still points to the same memory!
                     returns None is shared_array is None
    """
    if dtype is None:
        dtype = ctypes.c_float

    # if you passed in nothing you get nothing
    if shared_array is None:
        return None

    numpy_array = np.frombuffer(shared_array.get_obj(), dtype=dtype)
    if shape is not None:
        numpy_array.shape = shape

    return numpy_array


def _align_and_scale_per_image(img_index, aligned_center, ref_wv, dtype=None):
    """
    Aligns and scales the an individual image (used for pyklip lite)

    Args:
        img_index: index of image for the shared arrays
        algined_center: center to align things to
        ref_wv: wavelength to scale images to
        dtype: data type of the arrays. Should be either ctypes.c_float(default) or ctypes.c_double

    Returns:
        None
    """
    if dtype is None:
        dtype = ctypes.c_float

    original_imgs = _arraytonumpy(original, original_shape,dtype=dtype)
    wvs_imgs = _arraytonumpy(img_wv,dtype=dtype)
    centers_imgs = _arraytonumpy(img_center, (np.size(wvs_imgs),2),dtype=dtype)
    aligned_imgs = _arraytonumpy(aligned, aligned_shape,dtype=dtype)

    aligned_imgs[img_index,:,:] = klip.align_and_scale(original_imgs[img_index], aligned_center,
                                                       centers_imgs[img_index], ref_wv/wvs_imgs[img_index])
    return


def _align_and_scale(iterable_arg):
    """
    Aligns and scales the set of original images about a reference center and scaled to a reference wavelength.
    Note: is a helper function to only be used after initializing the threadpool!

    Args:
        iterable_arg: a tuple of three elements:
            ref_wv_iter: a tuple of two elements. First is the index of the reference wavelength (between 0 and 36).
                         second is the value of the reference wavelength. This is to determine scaling
            ref_center: a two-element array with the [x,y] center position to align all the images to.
            dtype: Should be equal to float or np.float32. Define the data type of the arrays.
                    float is actually the default double.

    Returns:
        just returns ref_wv_iter again
    """

    # extract out arguments from the iteration argument
    ref_wv_iter = iterable_arg[0]
    ref_center = iterable_arg[1]
    dtype = iterable_arg[2]
    ref_wv_index = ref_wv_iter[0]
    ref_wv = ref_wv_iter[1]

    original_imgs = _arraytonumpy(original, original_shape,dtype=dtype)
    wvs_imgs = _arraytonumpy(img_wv,dtype=dtype)
    centers_imgs = _arraytonumpy(img_center, (np.size(wvs_imgs),2),dtype=dtype)

    aligned_imgs = _arraytonumpy(aligned, aligned_shape,dtype=dtype)
    aligned_imgs[ref_wv_index, :, :, :] =  np.array([klip.align_and_scale(frame, ref_center, old_center, ref_wv/old_wv,dtype=dtype)
                                                     for frame, old_center, old_wv in zip(original_imgs, centers_imgs, wvs_imgs)])

    return ref_wv_index, ref_wv


def _klip_section(img_num, parang, wavelength, wv_index, numbasis, radstart, radend, phistart, phiend, minmove,
                  ref_center, dtype=None, verbose=True):
    """
    DEPRECIATED. Still being preserved in case we want to change size of atomization. But will need some fixing

    Runs klip on a section of an image as given by the geometric parameters. Helper fucntion of klip routines and
    requires thread pool to be initialized! Currently is designed only for ADI+SDI. Not yet that flexible.

    Args:
        img_num: file index for the science image to process
        parang: PA of science iamge
        wavelength: wavelength of science image
        wv_index: array index of the wavelength of the science image
        numbasis: number of KL basis vectors to use (can be a scalar or list like). Length of b
        avg_rad: average radius of this annulus
        radstart: inner radius of the annulus (in pixels)
        radend: outer radius of the annulus (in pixels)
        phistart: lower bound in CCW angle from x axis for the start of the section
        phiend: upper boundin CCW angle from y axis for the end of the section
        minmove: minimum movement between science image and PSF reference image to use PSF reference image (in pixels)
        ref_center: 2 element list for the center of the science frames. Science frames should all be aligned.
        dtype: data type of the arrays. Should be either ctypes.c_float(default) or ctypes.c_double

    Returns:
        Returns True on success and False on failure.
        Output images are stored in output array as defined by _tpool_init()
    """
    global output, aligned

    if dtype is None:
        dtype = ctypes.c_float

    #create a coordinate system
    x, y = np.meshgrid(np.arange(original_shape[2] * 1.0), np.arange(original_shape[1] * 1.0))
    x.shape = (x.shape[0] * x.shape[1])
    y.shape = (y.shape[0] * y.shape[1])
    r = np.sqrt((x - ref_center[0])**2 + (y - ref_center[1])**2)
    phi = np.arctan2(y - ref_center[1], x - ref_center[0])

    #grab the pixel location of the section we are going to anaylze
    section_ind = np.where((r >= radstart) & (r < radend) & (phi >= phistart) & (phi < phiend))
    if np.size(section_ind) == 0:
        if verbose is True:
            print("section is empty, skipping...")
        return False

    #grab the files suitable for reference PSF
    #load shared arrays for wavelengths and PAs
    wvs_imgs = _arraytonumpy(img_wv,dtype=dtype)
    pa_imgs = _arraytonumpy(img_pa,dtype=dtype)
    #calculate average movement in this section
    avg_rad = (radstart + radend) / 2.0
    moves = klip.estimate_movement(avg_rad, parang, pa_imgs, wavelength, wvs_imgs)
    file_ind = np.where(moves >= minmove)
    if np.size(file_ind[0]) < 1:
        if verbose is True:
            print("less than 1 reference PSFs available for minmove={0}, skipping...".format(minmove))
        return False

    #load aligned images and make reference PSFs
    aligned_imgs = _arraytonumpy(aligned, (aligned_shape[0], aligned_shape[1], aligned_shape[2]*aligned_shape[3]),dtype=dtype)[wv_index]
    ref_psfs = aligned_imgs[file_ind[0], :]
    ref_psfs = ref_psfs[:,  section_ind[0]]
    #ref_psfs = ref_psfs[:, section_ind]
    #print(img_num, avg_rad, ref_psfs.shape)
    #print(sub_imgs.shape)
    #print(sub_imgs[img_num, section_ind, :].shape)

    #write to output
    output_imgs = _arraytonumpy(output, (output_shape[0], output_shape[1]*output_shape[2], output_shape[3]),dtype=dtype)
    klipped = klip.klip_math(aligned_imgs[img_num, section_ind], ref_psfs, numbasis)
    output_imgs[img_num, section_ind, :] = klipped
    return True


def _klip_section_profiler(img_num, parang, wavelength, wv_index, numbasis, radstart, radend, phistart, phiend, minmove,
                           ref_center=None):
    """
    DEPRECIATED. Still being preserved in case we want to change size of atomization. But will need some fixing

    Profiler wrapper for _klip_section. Outputs a file openable by pstats.Stats for each annulus wavelength.
    However there is no guarentee which wavelength and which subsection of the annulus is saved to disk.

    Args: Same arguments as _klip_section
    """
    cProfile.runctx("_klip_section(img_num, parang, wavelength, wv_index, numbasis, radstart, radend, phistart, phiend,"
                    " minmove, ref_center)", globals(), locals(), 'profile-{0}.out'.format(int(radstart+radend)/2))
    return True


def _klip_section_multifile_profiler(scidata_indices, wavelength, wv_index, numbasis, radstart, radend, phistart,
                                     phiend, minmove, ref_center=None, minrot=0):
    """
    Profiler wrapper for _klip_section_multifile. Outputs a file openable by pstats.Stats for each annulus wavelength.
    However there is no guarentee which wavelength and which subsection of the annulus is saved to disk. There
    is the ability to output a profiler file for each subsection and wavelength but it's too many files and who
    actually looks at all of them.

    Args: Same arguments as _klip_section_multifile()
    """
    cProfile.runctx("_klip_section_multifile(scidata_indices, wavelength, wv_index, numbasis, radstart, radend, "
                    "phistart, phiend, minmove, ref_center, minrot)", globals(), locals(),
                    'profile-{0}.out'.format(int(radstart + radend)/2))
    return True


def _klip_section_multifile(scidata_indices, wavelength, wv_index, numbasis, maxnumbasis, radstart, radend, phistart,
                            phiend, minmove, ref_center, minrot, maxrot, spectrum, mode, corr_smooth=1, psflib_good=None,
                            psflib_corr=None, lite=False, dtype=None, algo='klip', verbose=True):
    """
    Runs klip on a section of the image for all the images of a given wavelength.
    Bigger size of atomization of work than _klip_section but saves computation time and memory. Currently no need to
    break it down even smaller when running on machines on the order of 32 cores.

    Args:
        scidata_indices: array of file indicies that are the science images for this wavelength
        wavelength: value of the wavelength we are processing
        wv_index: index of the wavelenght we are processing
        numbasis: number of KL basis vectors to use (can be a scalar or list like). Length of b
        maxnumbasis: if not None, maximum number of KL basis/correlated PSFs to use for KLIP. Otherwise, use max(numbasis)    
        radstart: inner radius of the annulus (in pixels)
        radend: outer radius of the annulus (in pixels)
        phistart: lower bound in CCW angle from x axis for the start of the section
        phiend: upper boundin CCW angle from y axis for the end of the section
        minmove: minimum movement between science image and PSF reference image to use PSF reference image (in pixels)
        ref_center: 2 element list for the center of the science frames. Science frames should all be aligned.
        minrot: minimum PA rotation (in degrees) to be considered for use as a reference PSF (good for disks)
        maxrot: maximum PA rotation (in degrees) to be considered for use as a reference PSF (temporal variability)
        spectrum: if not None, a array of length N with the flux of the template spectrum at each wavelength. Uses
                    minmove to determine the separation from the center of the segment to determine contamination
                    (e.g. minmove=3, checks how much containmination is within 3 pixels of the hypothetical source)
                    if smaller than 10%, (hard coded quantity), then use it for reference PSF
        mode: one of ['ADI', 'SDI', 'ADI+SDI'] for ADI, SDI, or ADI+SDI
        corr_smooth (float): size of sigma of Gaussian smoothing kernel (in pixels) when computing most correlated PSFs. If 0, no smoothing
        lite: if True, use low memory footprint mode
        dtype: data type of the arrays. Should be either ctypes.c_float(default) or ctypes.c_double
        algo (str): algorithm to use ('klip', 'nmf', 'empca')
        verbose (bool): if True, prints out warnings

    Returns:
        returns True on success, False on failure. Does not return whether KLIP on each individual image was sucessful.
        Saves data to output array as defined in _tpool_init()
    """
    if dtype is None:
        dtype = ctypes.c_float

    #create a coordinate system. Can use same one for all the images because they have been aligned and scaled
    x, y = np.meshgrid(np.arange(original_shape[2] * 1.0), np.arange(original_shape[1] * 1.0))
    x.shape = (x.shape[0] * x.shape[1]) #Flatten
    y.shape = (y.shape[0] * y.shape[1])
    r, phi = klip.make_polar_coordinates(x, y, ref_center) #flattened polar coordinates

    #grab the pixel location of the section we are going to anaylze
    section_ind = np.where((r >= radstart) & (r < radend) & (phi >= phistart) & (phi < phiend))
    if np.size(section_ind) <= 1:
        if verbose is True:
            print("section is too small ({0} pixels), skipping...".format(np.size(section_ind)))
        return False

    #export some of klip.klip_math functions to here to minimize computation repeats

    #load aligned images for this wavelength
    #if lite memory, the aligend array has a different size
    if lite:
        aligned_imgs = _arraytonumpy(aligned, (aligned_shape[0], aligned_shape[1] * aligned_shape[2]),dtype=dtype)
    else:
        aligned_imgs = _arraytonumpy(aligned, (aligned_shape[0], aligned_shape[1], aligned_shape[2] * aligned_shape[3]),dtype=dtype)[wv_index]

    ref_psfs = aligned_imgs[:,  section_ind[0]]

    if algo.lower() == 'empca':

        #TODO: include scidata_indices selection in here
        try:
            full_model = np.zeros(ref_psfs.shape)
            ref_psfs[np.isnan(ref_psfs)] = 0.
            good_ind = np.sum(ref_psfs > 0., axis=0) > numbasis[-1]

            # set weights for empca
            # TODO: change the inner and outer suppression angle to not be hard coded
            rflat = np.reshape(r[section_ind[0]], -1) # 1D array of radii, size=number of pixels in the section
            weights = empca.set_pixel_weights(ref_psfs[:, good_ind], rflat[good_ind], mode='standard', inner_sup=17,
                                              outer_sup=66)

            # run empca reduction
            output_imgs_np = _arraytonumpy(output, (output_shape[0], output_shape[1] * output_shape[2], output_shape[3]), dtype=dtype)
            for i, rank in enumerate(numbasis):
                # get indices of the image section that have enough finite values along the time dimension
                good_ind_model = empca.weighted_empca(ref_psfs[:, good_ind], weights=weights, niter=15, nvec=rank)
                full_model[:, good_ind] = good_ind_model
                output_imgs_np[:, section_ind[0], i] = aligned_imgs[:, section_ind[0]] - full_model

        except (ValueError, RuntimeError, TypeError) as err:
            print(err.args)
            return False

        return True

    
    #do the same for the reference PSFs
    #playing some tricks to vectorize the subtraction of the mean for each row
    ref_psfs_mean_sub = ref_psfs - np.nanmean(ref_psfs, axis=1)[:, None]
    ref_psfs_mean_sub[np.where(np.isnan(ref_psfs_mean_sub))] = 0

    #calculate the covariance matrix for the reference PSFs
    #note that numpy.cov normalizes by p-1 to get the NxN covariance matrix
    #we have to correct for that in the klip.klip_math routine when consturcting the KL
    #vectors since that's not part of the equation in the KLIP paper
    covar_psfs = np.cov(ref_psfs_mean_sub)
        
    if ref_psfs_mean_sub.shape[0] == 1:
        # EDGE CASE: if there's only 1 image, we need to reshape to covariance matrix into a 2D matrix
        covar_psfs = covar_psfs.reshape((1,1))

    if corr_smooth > 0:
        # calcualte the correlation matrix, with possible smoothing  
        aligned_imgs_3d = aligned_imgs.reshape([aligned_imgs.shape[0], aligned_shape[-2], aligned_shape[-1]]) # make a cube that's not flattened in spatial dimension
        # smooth only the square that encompasses the segment
        # we need to figure where that is
        # figure out the smallest square that encompasses this sector
        blank_img = np.ones(aligned_shape[-2:]) * np.nan
        blank_img.ravel()[section_ind] = 0
        y_good, x_good = np.where(~np.isnan(blank_img))
        ymin = np.min(y_good)
        ymax = np.max(y_good)
        xmin = np.min(x_good)
        xmax = np.max(x_good)
        blank_img_crop = blank_img[ymin:ymax+1, xmin:xmax+1]
        section_ind_smooth_crop = np.where(~np.isnan(blank_img_crop))
        # now that we figured out only the region of interest for each image to smooth, let's smooth that region'
        ref_psfs_smoothed = []
        for aligned_img_2d in aligned_imgs_3d:
            smooth_sigma = 1
            smoothed_square_crop = ndi.gaussian_filter(aligned_img_2d[ymin:ymax+1, xmin:xmax+1], smooth_sigma)
            smoothed_section = smoothed_square_crop[section_ind_smooth_crop]
            smoothed_section[np.isnan(smoothed_section)] = 0
            ref_psfs_smoothed.append(smoothed_section)
    
        corr_psfs = np.corrcoef(ref_psfs_smoothed)
        if ref_psfs_mean_sub.shape[0] == 1:
            # EDGE CASE: if there's only 1 image, we need to reshape the correlation matrix into a 2D matrix
            corr_psfs = corr_psfs.reshape((1,1))
            
        # smoothing could have caused some ref images to have all 0s
        # which would give them correlation matrix entries of NaN
        # 0 them out for now.
        corr_psfs[np.where(np.isnan(corr_psfs))] = 0
    else:
        # if we don't smooth, we can use the covariance matrix to calculate the correlation matrix. It'll be slightly faster
        covar_diag = np.diagflat(1./np.sqrt(np.diag(covar_psfs)))
        corr_psfs = np.dot( np.dot(covar_diag, covar_psfs ), covar_diag)
        

    #grab the parangs
    parangs = _arraytonumpy(img_pa, dtype=dtype)
    filenums = _arraytonumpy(img_filenums, dtype=dtype)

    for file_index, parang, filenum in zip(scidata_indices, parangs[scidata_indices], filenums[scidata_indices]):
        try:
            _klip_section_multifile_perfile(file_index, section_ind, ref_psfs_mean_sub, covar_psfs, corr_psfs,
                                            parang, filenum, wavelength, wv_index, (radstart + radend) / 2.0, numbasis,
                                            maxnumbasis, minmove, minrot, maxrot, mode, psflib_good=psflib_good,
                                            psflib_corr=psflib_corr, spectrum=spectrum, lite=lite, dtype=dtype,
                                            algo=algo, verbose=verbose)
        except (ValueError, RuntimeError, TypeError) as err:
            print(err.args)
            return False


    #   [_klip_section_multifile_perfile(file_index, section_ind, ref_psfs_mean_sub, covar_psfs,
    #                                   parang, wavelength, wv_index, (radstart + radend) / 2.0, numbasis, minmove)
    #      for file_index,parang in zip(scidata_indices, parangs[scidata_indices])]

    return True


def _klip_section_multifile_perfile(img_num, section_ind, ref_psfs, covar,  corr, parang, filenum, wavelength, wv_index, avg_rad,
                                    numbasis, maxnumbasis, minmove, minrot, maxrot, mode,
                                    psflib_good=None, psflib_corr=None,
                                    spectrum=None, lite=False, dtype=None, algo='klip', verbose=True):
    """
    Imitates the rest of _klip_section for the multifile code. Does the rest of the PSF reference selection and runs KLIP.

    Args:
        img_num: file index for the science image to process
        section_ind: np.where(pixels are in this section of the image). Note: coordinate system is collapsed into 1D
        ref_psfs: reference psf images of this section
        covar: the covariance matrix of the reference PSFs. Shape of (N,N)
        corr: the correlation matrix of the refernece PSFs. Shape of (N,N)
        parang: PA of science iamage
        filenum (int): file number of science image
        wavelength: wavelength of science image
        wv_index: array index of the wavelength of the science image
        avg_rad: average radius of this annulus
        numbasis: number of KL basis vectors to use (can be a scalar or list like). Length of b
        maxnumbasis: if not None, maximum number of KL basis/correlated PSFs to use for KLIP. Otherwise, use max(numbasis)           
        minmove: minimum movement between science image and PSF reference image to use PSF reference image (in pixels)
        mode: one of ['ADI', 'SDI', 'ADI+SDI'] for ADI, SDI, or ADI+SDI
        psflib_good: array of size N_lib indicating which N_good are good are selected in the passed in corr matrix
        psflib_corr: matrix of size N_sci x N_good with correlation between the target franes and the good RDI PSFs
        spectrum: if not None, a array of length N with the flux of the template spectrum at each wavelength. Uses
                    minmove to determine the separation from the center of the segment to determine contamination and
                    the size of the PSF (TODO: make PSF size another quanitity)
                    (e.g. minmove=3, checks how much containmination is within 3 pixels of the hypothetical source)
                    if smaller than 10%, (hard coded quantity), then use it for reference PSF
        lite: if True, in memory-lite mode
        dtype: data type of the arrays. Should be either ctypes.c_float(default) or ctypes.c_double
        verbose (bool): if True, prints out error messages

    Returns:
        return True on success, False on failure.
        Saves image to output array defined in _tpool_init()
    """
    if dtype is None:
        dtype = ctypes.c_float
        
    # grab the files suitable for reference PSF
    # load shared arrays for wavelengths, PAs, and filenumbers
    wvs_imgs = _arraytonumpy(img_wv, dtype=dtype)
    pa_imgs = _arraytonumpy(img_pa, dtype=dtype)
    filenums_imgs = _arraytonumpy(img_filenums, dtype=dtype)
    # calculate average movement in this section for each PSF reference image w.r.t the science image
    moves = klip.estimate_movement(avg_rad, parang, pa_imgs, wavelength, wvs_imgs, mode)
    # check all the PSF selection criterion
    # enough movement of the astrophyiscal source
    if spectrum is None:
        goodmv = (moves >= minmove)
    else:
        # optimize the selection based on the spectral template rather than just an exclusion principle
        goodmv = (spectrum * norm.sf(moves  -minmove/2.355, scale=minmove/2.355) <= 0.1 * spectrum[wv_index])

    # enough field rotation
    if minrot > 0:
        goodmv = (goodmv) & (np.abs(pa_imgs - parang) >= minrot)

    # if no SDI, don't use other wavelengths
    if "SDI" not in mode.upper():
        goodmv = (goodmv) & (wvs_imgs == wavelength)
    # if no ADI, don't use other parallactic angles
    if "ADI" not in mode.upper():
        goodmv = (goodmv) & (filenums_imgs == filenum)
    # if both aren't in here, we shouldn't be using any frames in the sequence
    if "ADI" not in mode.upper() and "SDI" not in mode.upper():
        goodmv = (goodmv) & False
    include_rdi = "RDI" in mode.upper()

    good_file_ind = np.where(goodmv)
    # Remove reference psfs if they are mostly nans
    ref2rm = np.where(np.nansum(np.isfinite(ref_psfs[good_file_ind[0], :]),axis=1) < 5)[0]
    good_file_ind = (np.delete(good_file_ind[0],ref2rm),)
    if (np.size(good_file_ind[0]) < 1) and (not include_rdi):
        if verbose is True:
            print("less than 1 reference PSFs available for minmove={0}, skipping...".format(minmove))
        return False
    # pick out a subarray. Have to play around with indicies to get the right shape to index the matrix
    covar_files = covar[good_file_ind[0].reshape(np.size(good_file_ind), 1), good_file_ind[0]]

    # pick only the most correlated reference PSFs if there's more than enough PSFs
    if maxnumbasis is None:
        maxnumbasis = np.max(numbasis)
    maxbasis_possible = np.size(good_file_ind)
    # if RDI, also include the size of the RDI PSF library
    # and load in PSF library
    if include_rdi:
        num_good_rdi = np.size(psflib_good)
        maxbasis_possible += num_good_rdi
        psf_library = _arraytonumpy(psf_lib, (psf_lib_shape[0], psf_lib_shape[1]*psf_lib_shape[2]), dtype=dtype)

    # load input/output data
    if lite:
        aligned_imgs = _arraytonumpy(aligned, (aligned_shape[0], aligned_shape[1] * aligned_shape[2]),dtype=dtype)
    else:
        aligned_imgs = _arraytonumpy(aligned, (aligned_shape[0], aligned_shape[1], aligned_shape[2] * aligned_shape[3]),dtype=dtype)[wv_index]
    numpix = np.size(section_ind[0])

    # do we want to downselect out of all the possible references
    if maxbasis_possible > maxnumbasis:
        # grab the x-correlation with the sci img for valid PSFs
        xcorr = corr[img_num, good_file_ind[0]]
        if include_rdi:
            # calculate real xcorr between image and RDI PSFs for this sector for only the maxnumbasis
            # best reference PSFs.
            # grab the maxnumbasis most correlated PSFs from the library
            num_rdi_psfs_first_downselect = np.min([maxnumbasis, num_good_rdi])
            rdi_best_corr_max_possbile_indices = np.argsort(psflib_corr[img_num, psflib_good])[-num_rdi_psfs_first_downselect:]
            # grab these PSFs
            rdi_best_corr_max_possible = psf_library[psflib_good[rdi_best_corr_max_possbile_indices]]
            rdi_best_corr_max_possible = rdi_best_corr_max_possible[:, section_ind[0]]
            # recalculate their correlations in this sector
            sci_img = aligned_imgs[img_num, section_ind[0]].reshape(1, numpix)
            # to calculate correlation, first subtract off mean for each image
            sci_img_mean_sub = sci_img - np.mean(sci_img, axis=1)[:,None]
            rdi_best_corr_max_possible_mean_sub = rdi_best_corr_max_possible - np.mean(rdi_best_corr_max_possible, axis=1)[:,None]
            # we will then calcualte the covariance between the science image with the PSF Library
            sci_x_rdi_best_covar = np.dot(sci_img_mean_sub, rdi_best_corr_max_possible_mean_sub.T ) / (numpix - 1)
            # to convert from covariance to correlation matrix, we just need to divide by normalization of the datasets
            sci_norm = np.sum(sci_img_mean_sub*sci_img_mean_sub, axis=1)
            rdi_best_norm = np.sum(rdi_best_corr_max_possible_mean_sub*rdi_best_corr_max_possible_mean_sub, axis=1)
            # convert form covaraince matrix to correlation matrix
            sci_x_rdi_best_corr = sci_x_rdi_best_covar / np.sqrt(rdi_best_norm) / np.sqrt(sci_norm)
            # now we've recalculated the correlation for this sector for the best RDI PSFs

            # indicate which are RDI frames (remember we are using onyl the top correlated ones that we just comptued
            # correlations for
            is_rdi_psf = np.append(np.repeat(False, np.size(xcorr)), np.repeat(True, num_rdi_psfs_first_downselect))
            # indices for both the dataset and PSF library arrays squished together
            psfindices = np.append(np.arange(np.size(xcorr)), psflib_good[rdi_best_corr_max_possbile_indices])
            # cross correlation now includes both
            xcorr = np.append(xcorr, sci_x_rdi_best_corr)

        sort_ind = np.argsort(xcorr)
        closest_matched = sort_ind[-maxnumbasis:]  # sorted smallest first so need to grab from the end
        if include_rdi:
            # separate out the RDI ones
            rdi_selected = np.where(is_rdi_psf[closest_matched])
            rdi_closest_matched = psfindices[closest_matched[rdi_selected]]
            # remove the RDI ones from closest_matched to imitate non-RDI behavior
            closest_matched = psfindices[closest_matched[np.where(~is_rdi_psf[closest_matched])]]

        # grab smaller set of reference PSFs
        ref_psfs_selected = ref_psfs[good_file_ind[0][closest_matched], :]
        # grab the new and smaller covariance matrix
        covar_files = covar_files[closest_matched.reshape(np.size(closest_matched), 1), closest_matched]

        if include_rdi:
            rdi_psfs_selected = psf_library[rdi_closest_matched]
            rdi_psfs_selected = rdi_psfs_selected[:, section_ind[0]]
    else:
        # else just grab the reference PSFs for all the valid files
        ref_psfs_selected = ref_psfs[good_file_ind[0], :]

        if include_rdi:
            rdi_psfs_selected = psf_library[psflib_good][:, section_ind[0]]
    
    # add PSF library to reference psf list and covariance matrix if needed
    if include_rdi:

        #subctract the mean and remove the Nans from the RDI PSFs before measuring the covariance.
        # this was already done in _klip_section_multifile for the other PSFs)
        rdi_psfs_selected = rdi_psfs_selected - np.nanmean(rdi_psfs_selected, axis=1)[:, None]
        rdi_psfs_selected[np.where(np.isnan(rdi_psfs_selected))] = 0

        # compute covariances. I could just grab these from ~20 lines above, but too lazy
        rdi_covar = np.cov(rdi_psfs_selected) # N_rdi_sel x N_rdi_sel
        # EDGE CASE: if there's only 1 image, we need to reshape to covariance matrix into a 2D matrix
        if not rdi_covar.shape:
            rdi_covar = rdi_covar.reshape([1,1])
        
        # compute cross term
        # cross term has shape N_dataset_ref x N_rdi_selected
        covar_ref_x_rdi = np.dot((ref_psfs_selected - np.nanmean(ref_psfs_selected, axis=1)[:,None]),
                                 (rdi_psfs_selected - np.nanmean(rdi_psfs_selected, axis=1)[:,None]).T) / (numpix - 1)
        # piece together covariance matrix. It should looke like
        # [ cov_ref, cov_ref_x_rdi ]
        # [ cov_rdi_x_ref, cov_rdi ]
        # first append the horizontal component to get shape of N_all_refs x N_dataset_ref
        covar_files = np.append(covar_files, covar_ref_x_rdi, axis=1)
        # now append the bottom half
        covar_files_bottom = np.append(covar_ref_x_rdi.T, rdi_covar, axis=1)
        covar_files = np.append(covar_files, covar_files_bottom, axis=0)

        # append the rdi psfs to the reference PSFs
        ref_psfs_selected = np.append(ref_psfs_selected, rdi_psfs_selected, axis=0)


    # output_images has shape (N, y*x, b) and not (N, y, x, b) as normal
    output_imgs = _arraytonumpy(output, (output_shape[0], output_shape[1]*output_shape[2], output_shape[3]),dtype=dtype)

    # run KLIP
    try:
        if algo.lower() == 'klip':
            klipped = klip.klip_math(aligned_imgs[img_num, section_ind[0]], ref_psfs_selected, numbasis, covar_psfs=covar_files)
        elif algo.lower() == 'nmf':
            import pyklip.nmf_imaging as nmf_imaging
            klipped = nmf_imaging.nmf_math(aligned_imgs[img_num, section_ind].ravel(), ref_psfs, componentNum=numbasis[0])
            klipped = klipped.reshape(klipped.shape[0], 1)
        elif algo.lower() == "none":
            klipped = np.array([aligned_imgs[img_num, section_ind[0]] for _ in range(len(numbasis))]) # duplicate by requested numbasis
            klipped = klipped.T # retrun in shape (p, b) as expected
    except (ValueError, RuntimeError, TypeError) as err:
        print(err.args)
        return False

    # write to output 
    output_imgs[img_num, section_ind[0], :] = klipped

    return True


def rotate_imgs(imgs, angles, centers, new_center=None, numthreads=None, flipx=False, hdrs=None,
                disable_wcs_rotation = False,pool=None):
    """
    derotate a sequences of images by their respective angles

    Args:
        imgs: array of shape (N,y,x) containing N images
        angles: array of length N with the angle to rotate each frame. Each angle should be CCW in degrees.
        centers: array of shape N,2 with the [x,y] center of each frame
        new_centers: a 2-element array with the new center to register each frame. Default is middle of image
        numthreads: number of threads to be used
        flipx: flip the x axis after rotation if desired
        hdrs: array of N wcs astrometry headers

    Returns:
        derotated: array of shape (N,y,x) containing the derotated images
    """
    if pool is None:
        tpool = mp.Pool(processes=numthreads)
    else:
        tpool = pool

    # klip.rotate(img, -angle, oldcenter, [152,152]) for img, angle, oldcenter
    # multithreading the rotation for each image
    if hdrs is None:
        tasks = [tpool.apply_async(klip.rotate, args=(img, angle, center, new_center, flipx, None))
                 for img, angle, center in zip(imgs, angles, centers)]
    else:
        tasks = [tpool.apply_async(klip.rotate, args=(img, angle, center, new_center, flipx, None))
                 for img, angle, center in zip(imgs, angles, centers)]
        # lazy hack around the fact that wcs objects don't preserve wcs.cd fields when sent to other processes
        # so let's just do it manually outside of the rotation
        if not disable_wcs_rotation:
            for angle, astr_hdr in zip(angles, hdrs):
                if astr_hdr is None:
                    continue
                klip._rotate_wcs_hdr(astr_hdr, angle, flipx=flipx)

    # reform back into a giant array
    derotated = np.array([task.get() for task in tasks])

    if pool is None:
        tpool.close()
        tpool.join()

    return derotated


def high_pass_filter_imgs(imgs, numthreads=None, filtersize=10, pool=None):
    """
    filters a sequences of images using a FFT

    Args:
        imgs: array of shape (N,y,x) containing N images
        numthreads: number of threads to be used
        filtersize: size in Fourier space of the size of the space. In image space, size=img_size/filtersize
        pool: multiprocessing thread pool (optional). To avoid repeatedly creating one when processing a list of images.

    Returns:
        filtered: array of shape (N,y,x) containing the filtered images
    """

    if pool is None:
        tpool = mp.Pool(processes=numthreads)
    else:
        tpool = pool

    tasks = [tpool.apply_async(klip.high_pass_filter, args=(img, filtersize)) for img in imgs]

    #reform back into a giant array
    filtered = np.array([task.get() for task in tasks])

    if pool is None:
        tpool.close()
        tpool.join()

    return filtered


def generate_noise_maps(imgs, aligned_center, dr, IWA=None, OWA=None, numthreads=None, pool=None):
    """
    Create a noise map for each image.  
    The noise levels are computed using azimuthally averaged noise in the images

    Args: 
        imgs: array of shape (N,y,x) containing N images
        aligned_center: [x,y] location of the center. All images should be aligned to common center
        dr (float): how mnay pixels wide the annulus to compute the noise should be
        IWA (float): inner working angle (how close to the center of the image to start). If none, this is 0
        OWA (float): outer working angle (if None, it is the entire image.)
        numthreads: number of threads to be used
        pool: multiprocessing thread pool (optional). To avoid repeatedly creating one when processing a list of images.

    Returns:
        noise_maps: array of shape (N,y,x) containing N noise maps
    """
    if pool is None:
        tpool = mp.Pool(processes=numthreads)
    else:
        tpool = pool

    if IWA is None:
        IWA = 0
    if OWA is None:
        OWA = np.max(imgs.shape[1:])

    tasks = [tpool.apply_async(stat_utils.get_image_stat_map, args=(img,),
                                kwds={'IOWA' : (IWA,OWA), 'centroid': aligned_center, 'N' : None, 'Dr' : dr, 'type' : 'stddev' }) 
            for img in imgs]

    #reform back into a giant array
    noise_maps = np.array([task.get() for task in tasks])

    if pool is None:
        tpool.close()
        tpool.join()

    return noise_maps


def klip_parallelized_lite(imgs, centers, parangs, wvs, filenums, IWA, OWA=None, mode='ADI+SDI', annuli=5, subsections=4,
                           movement=3, numbasis=None, aligned_center = None, numthreads=None, minrot=0, maxrot=360,
                           annuli_spacing="constant", maxnumbasis=None, corr_smooth=1, 
                           spectrum=None, dtype=None, algo='klip', compute_noise_cube=False, **kwargs):
    """
    multithreaded KLIP PSF Subtraction, has a smaller memory foot print than the original

    Args:
        imgs: array of 2D images for ADI. Shape of array (N,y,x)
        centers: N by 2 array of (x,y) coordinates of image centers
        parangs: N length array detailing parallactic angle of each image
        wvs: N length array of the wavelengths
        filenums (np.array): array of length N of the filenumber for each image
        IWA: inner working angle (in pixels)
        OWA: outer working angle (in pixels)
        mode: one of ['ADI', 'SDI', 'ADI+SDI'] for ADI, SDI, or ADI+SDI
        anuuli: number of annuli to use for KLIP
        subsections: number of sections to break each annuli into
        movement: minimum amount of movement (in pixels) of an astrophysical source
                  to consider using that image for a refernece PSF
        numbasis: number of KL basis vectors to use (can be a scalar or list like). Length of b
        annuli_spacing: how to distribute the annuli radially. Currently three options. Constant (equally spaced), 
                log (logarithmical expansion with r), and linear (linearly expansion with r)
        maxnumbasis: if not None, maximum number of KL basis/correlated PSFs to use for KLIP. Otherwise, use max(numbasis) 
        corr_smooth (float): size of sigma of Gaussian smoothing kernel (in pixels) when computing most correlated PSFs. If 0, no smoothing          
        aligned_center: array of 2 elements [x,y] that all the KLIP subtracted images will be centered on for image
                        registration
        numthreads: number of threads to use. If none, defaults to using all the cores of the cpu
        minrot: minimum PA rotation (in degrees) to be considered for use as a reference PSF (good for disks)
        maxrot: maximum PA rotation (in degrees) to be considered for use as a reference PSF (temporal variability)
        spectrum: if not None, a array of length N with the flux of the template spectrum at each wavelength. Uses
                    minmove to determine the separation from the center of the segment to determine contamination and
                    the size of the PSF (TODO: make PSF size another quanitity)
                    (e.g. minmove=3, checks how much containmination is within 3 pixels of the hypothetical source)
                    if smaller than 10%, (hard coded quantity), then use it for reference PSF
        kwargs: in case you pass it stuff that we don't use in the lite version
        dtype: data type of the arrays. Should be either ctypes.c_float (default) or ctypes.c_double
        algo (str): algorithm to use ('klip', 'nmf', 'empca')
        compute_noise_cube:  if True, compute the noise in each pixel assuming azimuthally uniform noise

    Returns:
        sub_imgs: array of [array of 2D images (PSF subtracted)] using different number of KL basis vectors as
                    specified by numbasis. Shape of (b,N,y,x).
    """

    ################## Interpret input arguments ####################

    # default numbasis if none
    if numbasis is None:
        totalimgs = imgs.shape[0]
        maxbasis = np.min([totalimgs, 100]) # only going up to 100 KL modes by default
        numbasis = np.arange(1, maxbasis + 10, 10)
        print("KL basis not specified. Using default.", numbasis)
    else:
        if hasattr(numbasis, "__len__"):
            numbasis = np.array(numbasis)
        else:
            numbasis = np.array([numbasis])

    # default aligned_center if none:
    if aligned_center is None:
        aligned_center = [np.mean(centers[:,0]), np.mean(centers[:,1])]

    # save all bad pixels
    allnans = np.where(np.isnan(imgs))

    # use first image to figure out how to divide the annuli
    dims = imgs.shape
    x, y = np.meshgrid(np.arange(dims[2] * 1.0), np.arange(dims[1] * 1.0))
    nanpix = np.where(np.isnan(imgs[0]))

    # if user didn't supply how to define IWA
    if OWA is None:
        full_image = True # reduce the full image
        # define OWA as either the closest NaN pixel or edge of image if no NaNs exist
        if np.size(nanpix) == 0:
            OWA = np.sqrt(np.max((x - centers[0][0]) ** 2 + (y - centers[0][1]) ** 2))
        else:
            # grab the NaN from the 1st percentile (this way we drop outliers)
            OWA = np.sqrt(np.percentile((x[nanpix] - centers[0][0]) ** 2 + (y[nanpix] - centers[0][1]) ** 2, 1))
    else:
        full_image = False # don't reduce the full image, only up the the IWA

    #error checking for too small of annuli go here

    #calculate the annuli ranges
    rad_bounds = klip.define_annuli_bounds(annuli, IWA, OWA, annuli_spacing)

    # if OWA wasn't passed in, we're going to assume we reduce the full image, so last sector emcompasses everything
    if full_image:
        # last annulus should mostly emcompass everything
        rad_bounds[annuli - 1] = (rad_bounds[annuli - 1][0], imgs[0].shape[0])

    #divide annuli into subsections
    dphi = 2 * np.pi / subsections
    phi_bounds = [[dphi * phi_i - np.pi, dphi * (phi_i + 1) - np.pi] for phi_i in range(subsections)]
    phi_bounds[-1][1] = np.pi


    #calculate how many iterations we need to do
    global tot_iter
    tot_iter = np.size(np.unique(wvs)) * len(phi_bounds) * len(rad_bounds)

    #before we start, create the output array in flattened form
    #sub_imgs = np.zeros([dims[0], dims[1] * dims[2], numbasis.shape[0]])

    ########################### Create Shared Memory ###################################

    if dtype is None:
        dtype = ctypes.c_float
    mp_data_type = dtype

    #implement the thread pool
    #make a bunch of shared memory arrays to transfer data between threads
    #make the array for the original images and initalize it
    original_imgs = mp.Array(mp_data_type, np.size(imgs))
    original_imgs_shape = imgs.shape
    original_imgs_np = _arraytonumpy(original_imgs, original_imgs_shape,dtype=dtype)
    original_imgs_np[:] = imgs
    #make array for recentered/rescaled image (only big enough for one wavelength at a time)
    unique_wvs = np.unique(wvs)
    recentered_imgs = mp.Array(mp_data_type, np.size(imgs))
    recentered_imgs_shape = imgs.shape
    #make output array which also has an extra dimension for the number of KL modes to use
    output_imgs = mp.Array(mp_data_type, np.size(imgs)*np.size(numbasis))
    output_imgs_np = _arraytonumpy(output_imgs,dtype=dtype)
    output_imgs_np[:] = np.nan
    output_imgs_shape = imgs.shape + numbasis.shape
    #remake the PA, wv, and center arrays as shared arrays
    pa_imgs = mp.Array(mp_data_type, np.size(parangs))
    pa_imgs_np = _arraytonumpy(pa_imgs,dtype=dtype)
    pa_imgs_np[:] = parangs
    wvs_imgs = mp.Array(mp_data_type, np.size(wvs))
    wvs_imgs_np = _arraytonumpy(wvs_imgs,dtype=dtype)
    wvs_imgs_np[:] = wvs
    centers_imgs = mp.Array(mp_data_type, np.size(centers))
    centers_imgs_np = _arraytonumpy(centers_imgs, centers.shape,dtype=dtype)
    centers_imgs_np[:] = centers
    filenums_imgs = mp.Array(mp_data_type, np.size(filenums))
    filenums_imgs_np = _arraytonumpy(filenums_imgs,dtype=dtype)
    filenums_imgs_np[:] = filenums

    tpool = mp.Pool(processes=numthreads, initializer=_tpool_init,
                    initargs=(original_imgs, original_imgs_shape, recentered_imgs, recentered_imgs_shape, output_imgs,
                              output_imgs_shape, pa_imgs, wvs_imgs, centers_imgs, filenums_imgs, None, None), maxtasksperchild=50)

    # SINGLE THREAD DEBUG PURPOSES ONLY
    if debug:
        _tpool_init(original_imgs, original_imgs_shape, recentered_imgs, recentered_imgs_shape, output_imgs,
                              output_imgs_shape, pa_imgs, wvs_imgs, centers_imgs, filenums_imgs, None, None)

    print("Total number of tasks for KLIP processing is {0}".format(tot_iter))
    jobs_complete = 0
    #align and scale the images for each image. Use map to do this asynchronously
    for wv_index, this_wv in enumerate(np.unique(wvs)):
        print("Begin processing of wv {0:.4} with index {1}".format(this_wv, wv_index))
        print("Aligning and scaling imgs")
        recentered_imgs_np = _arraytonumpy(recentered_imgs, recentered_imgs_shape,dtype=dtype)
        
        #multitask this
        tasks = [tpool.apply_async(_align_and_scale_per_image, args=(img_index, aligned_center, this_wv,dtype))
                 for img_index in range(recentered_imgs_shape[0])]

        #save it to shared memory
        for img_index, aligned_img_task in enumerate(tasks):
            aligned_img_task.wait()

        #list to store each threadpool task
        outputs = []
    
        print("Wavelength {1:.4} with index {0} has finished align and scale. Queuing for KLIP".format(wv_index, this_wv))

        #pick out the science images that need PSF subtraction for this wavelength
        scidata_indices = np.where(wvs == this_wv)[0]

        # commented out code to do _klip_section instead of _klip_section_multifile
        # outputs += [tpool.apply_async(_klip_section_profiler, args=(file_index, parang, wv_value, wv_index, numbasis,
        #                                                   radstart, radend, phistart, phiend, movement))
        #                     for phistart,phiend in phi_bounds
        #                 for radstart, radend in rad_bounds
        #             for file_index,parang in zip(scidata_indices, parangs[scidata_indices])]

        #perform KLIP asynchronously for each group of files of a specific wavelength and section of the image
        lite = True

        if not debug:
            outputs += [tpool.apply_async(_klip_section_multifile,
                                          args=(scidata_indices, this_wv, wv_index, numbasis,
                                                maxnumbasis,
                                                radstart, radend, phistart, phiend, movement,
                                                aligned_center, minrot, maxrot, spectrum,
                                                mode, corr_smooth, None, None, lite, dtype, algo))
                        for phistart,phiend in phi_bounds
                        for radstart, radend in rad_bounds]
        else:
            outputs += [_klip_section_multifile(scidata_indices, this_wv, wv_index, numbasis,
                                               maxnumbasis,
                                               radstart, radend, phistart, phiend, movement,
                                               aligned_center, minrot, maxrot, spectrum,
                                               mode, corr_smooth, None, None, lite, dtype, algo)
                        for phistart,phiend in phi_bounds
                        for radstart, radend in rad_bounds]

        #harness the data!
        #check make sure we are completely unblocked before outputting the data
        if not debug:
            for out in outputs:
                out.wait()
                if (jobs_complete + 1) % 10 == 0:
                    print("{0:.4}% done ({1}/{2} completed)".format((jobs_complete+1)*100.0/tot_iter, jobs_complete, tot_iter))
                jobs_complete += 1



    #close to pool now and make sure there's no processes still running (there shouldn't be or else that would be bad)
    print("Closing threadpool")
    tpool.close()
    tpool.join()

    #finished. Let's reshape the output images
    #move number of KLIP modes as leading axis (i.e. move from shape (N,y,x,b) to (b,N,y,x)
    sub_imgs = _arraytonumpy(output_imgs, output_imgs_shape,dtype=dtype)
    sub_imgs = np.rollaxis(sub_imgs.reshape((dims[0], dims[1], dims[2], numbasis.shape[0])), 3)

    #restore bad pixels
    sub_imgs[:, allnans[0], allnans[1], allnans[2]] = np.nan

    # calculate weights for weighted mean if necessary
    if compute_noise_cube:
        print("Computing weights for weighted collapse")
        # figure out ~how wide to make it
        annuli_widths = [annuli_bound[1] - annuli_bound[0] for annuli_bound in rad_bounds]
        dr_spacing = np.min(annuli_widths)
        # generate all teh noise maps. We need to collapse the sub_imgs into 3-D to easily do this
        sub_imgs_shape = sub_imgs.shape
        sub_imgs_flatten = sub_imgs.reshape([sub_imgs_shape[0]*sub_imgs_shape[1], sub_imgs_shape[2], sub_imgs_shape[3]])
        noise_imgs = generate_noise_maps(sub_imgs_flatten, aligned_center, dr_spacing, IWA=IWA, OWA=rad_bounds[-1][1], numthreads=numthreads)
        # reform the 4-D cubes
        noise_imgs = noise_imgs.reshape(sub_imgs_shape) # reshape into a cube with same shape as sub_imgs
    else:
        noise_imgs = np.array([1.])

    return sub_imgs, aligned_center, noise_imgs


def klip_parallelized(imgs, centers, parangs, wvs, filenums, IWA, OWA=None, mode='ADI+SDI', annuli=5, subsections=4, movement=3,
                      numbasis=None, aligned_center=None, numthreads=None, minrot=0, maxrot=360, 
                      annuli_spacing="constant", maxnumbasis=None, corr_smooth=1,
                      spectrum=None, psf_library=None, psf_library_good=None, psf_library_corr=None,
                      save_aligned = False, restored_aligned = None, dtype=None, algo='klip', compute_noise_cube=False, verbose = True):
    """
    Multitprocessed KLIP PSF Subtraction

    Args:
        imgs: array of 2D images for ADI. Shape of array (N,y,x)
        centers: N by 2 array of (x,y) coordinates of image centers
        parangs: N length array detailing parallactic angle of each image
        wvs: N length array of the wavelengths
        filenums (np.array): array of length N of the filenumber for each image
        IWA: inner working angle (in pixels)
        OWA: outer working angle (in pixels)
        mode: one of ['ADI', 'SDI', 'ADI+SDI'] for ADI, SDI, or ADI+SDI
        anuuli: number of annuli to use for KLIP
        subsections: number of sections to break each annuli into
        movement: minimum amount of movement (in pixels) of an astrophysical source
                  to consider using that image for a refernece PSF
        numbasis: number of KL basis vectors to use (can be a scalar or list like). Length of b
        aligned_center: array of 2 elements [x,y] that all the KLIP subtracted images will be centered on for image
                        registration
        numthreads: number of threads to use. If none, defaults to using all the cores of the cpu
        minrot: minimum PA rotation (in degrees) to be considered for use as a reference PSF (good for disks)
        maxrot: maximum PA rotation (in degrees) to be considered for use as a reference PSF (temporal variability)
        annuli_spacing: how to distribute the annuli radially. Currently three options. Constant (equally spaced), 
                        log (logarithmical expansion with r), and linear (linearly expansion with r)
        maxnumbasis: if not None, maximum number of KL basis/correlated PSFs to use for KLIP. Otherwise, use max(numbasis)
        corr_smooth (float): size of sigma of Gaussian smoothing kernel (in pixels) when computing most correlated PSFs. If 0, no smoothing
        spectrum: if not None, a array of length N with the flux of the template spectrum at each wavelength. Uses
                    minmove to determine the separation from the center of the segment to determine contamination and
                    the size of the PSF (TODO: make PSF size another quanitity)
                    (e.g. minmove=3, checks how much containmination is within 3 pixels of the hypothetical source)
                    if smaller than 10%, (hard coded quantity), then use it for reference PSF
        psf_library: array of (N_lib, y, x) with N_lib PSF library PSFs
        psf_library_good: array of size N_lib indicating which N_good are good are selected in the passed in corr matrix
        psf_library_corr: matrix of size N_sci x N_good with correlation between the target franes and the good RDI PSFs
        save_aligned:	Save the aligned and scaled images (as well as various wcs information), True/False
        restore_aligned: The aligned and scaled images from a previous run of klip_dataset
        				(usually restored_aligned = dataset.aligned_and_scaled)
        dtype: data type of the arrays. Should be either ctypes.c_float(default) or ctypes.c_double
        algo (str): algorithm to use ('klip', 'nmf', 'empca')
        compute_noise_cube:  if True, compute the noise in each pixel assuming azimuthally uniform noise

    Returns:
        sub_imgs: array of [array of 2D images (PSF subtracted)] using different number of KL basis vectors as
                    specified by numbasis. Shape of (b,N,y,x).
        aligned_center: (x,y) specifying the common center the output images are aligned to
    """

    ################## Interpret input arguments ####################

    #defaullt numbasis if none
    if numbasis is None:
        totalimgs = imgs.shape[0]
        maxbasis = np.min([totalimgs, 100]) #only going up to 100 KL modes by default
        numbasis = np.arange(1, maxbasis + 5, 10)
        if verbose is True:
            print("KL basis not specified. Using default.", numbasis)
    else:
        if hasattr(numbasis, "__len__"):
            numbasis = np.array(numbasis)
        else:
            numbasis = np.array([numbasis])

    # check which algo we will use and whether the inputs are correct
    if algo.lower() == 'klip':
        pass
    elif algo.lower() == 'empca':
        pass
    elif algo.lower() == 'nmf':
        # check to see the correct nmf packages are installed 
        import pyklip.nmf_imaging as nmf_imaging
        if np.size(numbasis) > 1:
            raise ValueError("NMF can only be run with one basis")
    elif algo.lower() == 'none':
        pass
    else:
        raise ValueError("Algo {0} is not supported".format(algo))


    #default aligned_center if none:
    if aligned_center is None:
        #aligned_center = [int(imgs.shape[2]//2), int(imgs.shape[1]//2)]
        aligned_center = [np.mean(centers[:,0]), np.mean(centers[:,1])]

    # validate RDI has an RDI Library with supporting cast
    if "RDI" in mode.upper():
        if psf_library is None:
            raise ValueError("Need to pass in PSF library fields if you want to do RDI.")
    if psf_library is not None:
        if psf_library_corr is None or psf_library_good is None:
            raise ValueError("Need to pass in correlatoin matrix and good selection array for PSF library")


    #save all bad pixels
    allnans = np.where(np.isnan(imgs))

    #use first image to figure out how to divide the annuli
    #TODO: what to do with OWA
    #need to make the next 10 lines or so much smarter
    dims = imgs.shape
    x, y = np.meshgrid(np.arange(dims[2] * 1.0), np.arange(dims[1] * 1.0))
    nanpix = np.where(np.isnan(imgs[0]))
    # if user didn't supply how to define NaNs
    if OWA is None:
        full_image = True # reduce the full image
        # define OWA as either the closest NaN pixel or edge of image if no NaNs exist
        if np.size(nanpix) == 0:
            OWA = np.sqrt(np.max((x - centers[0][0]) ** 2 + (y - centers[0][1]) ** 2))
        else:
            # grab the NaN from the 1st percentile (this way we drop outliers)
            OWA = np.sqrt(np.percentile((x[nanpix] - centers[0][0]) ** 2 + (y[nanpix] - centers[0][1]) ** 2, 1))
    else:
        full_image = False # don't reduce the full image, only up the the IWA

    #error checking for too small of annuli go here


    #calculate the annuli ranges
    rad_bounds = klip.define_annuli_bounds(annuli, IWA, OWA, annuli_spacing)

    # if OWA wasn't passed in, we're going to assume we reduce the full image, so last sector emcompasses everything
    if full_image:
        # last annulus should mostly emcompass everything
        rad_bounds[annuli - 1] = (rad_bounds[annuli - 1][0], imgs[0].shape[0])

    #divide annuli into subsections
    dphi = 2 * np.pi / subsections
    phi_bounds = [[dphi * phi_i - np.pi, dphi * (phi_i + 1) - np.pi] for phi_i in range(subsections)]
    phi_bounds[-1][1] = np.pi

    # print(rad_bounds)

    #calculate how many iterations we need to do
    global tot_iter
    tot_iter = np.size(np.unique(wvs)) * len(phi_bounds) * len(rad_bounds)

    #before we start, create the output array in flattened form
    #sub_imgs = np.zeros([dims[0], dims[1] * dims[2], numbasis.shape[0]])


    ########################### Create Shared Memory ###################################

    # default to using float precision
    if dtype is None:
        dtype = ctypes.c_float
    # we should use the same datatype for both
    mp_data_type = dtype

    #implement the thread pool
    #make a bunch of shared memory arrays to transfer data between threads
    #make the array for the original images and initalize it
    original_imgs = mp.Array(mp_data_type, np.size(imgs))
    original_imgs_shape = imgs.shape
    original_imgs_np = _arraytonumpy(original_imgs, original_imgs_shape,dtype=dtype)
    original_imgs_np[:] = imgs
    #make array for recentered/rescaled image for each wavelength
    unique_wvs = np.unique(wvs)
    recentered_imgs = mp.Array(mp_data_type, np.size(imgs)*np.size(unique_wvs))
    recentered_imgs_shape = (np.size(unique_wvs),) + imgs.shape
    #make output array which also has an extra dimension for the number of KL modes to use
    output_imgs = mp.Array(mp_data_type, np.size(imgs)*np.size(numbasis))
    output_imgs_np = _arraytonumpy(output_imgs,dtype=dtype)
    output_imgs_np[:] = np.nan
    output_imgs_shape = imgs.shape + numbasis.shape
    #remake the PA, wv, filenums, and center arrays as shared arrays
    pa_imgs = mp.Array(mp_data_type, np.size(parangs))
    pa_imgs_np = _arraytonumpy(pa_imgs,dtype=dtype)
    pa_imgs_np[:] = parangs
    wvs_imgs = mp.Array(mp_data_type, np.size(wvs))
    wvs_imgs_np = _arraytonumpy(wvs_imgs,dtype=dtype)
    wvs_imgs_np[:] = wvs
    centers_imgs = mp.Array(mp_data_type, np.size(centers))
    centers_imgs_np = _arraytonumpy(centers_imgs, centers.shape,dtype=dtype)
    centers_imgs_np[:] = centers
    filenums_imgs = mp.Array(mp_data_type, np.size(filenums))
    filenums_imgs_np = _arraytonumpy(filenums_imgs,dtype=dtype)
    filenums_imgs_np[:] = filenums
    if psf_library is not None:
        psf_lib = mp.Array(mp_data_type, np.size(psf_library))
        psf_lib_np = _arraytonumpy(psf_lib, psf_library.shape, dtype=dtype)
        psf_lib_np[:] = psf_library
        psf_lib_shape = psf_library.shape
    else:
        psf_lib = None
        psf_lib_shape = None

    if restored_aligned is not None:
        recentered_imgs_np = _arraytonumpy(recentered_imgs, recentered_imgs_shape,dtype=dtype)
        recentered_imgs_np[:] = restored_aligned

    tpool = mp.Pool(processes=numthreads, initializer=_tpool_init,
                    initargs=(original_imgs, original_imgs_shape, recentered_imgs, recentered_imgs_shape, output_imgs,
                            output_imgs_shape, pa_imgs, wvs_imgs, centers_imgs, filenums_imgs, psf_lib, psf_lib_shape),
                    maxtasksperchild=50)

    # # SINGLE THREAD DEBUG PURPOSES ONLY
    if debug:
        _tpool_init(original_imgs, original_imgs_shape, recentered_imgs, recentered_imgs_shape, output_imgs,
                            output_imgs_shape, pa_imgs, wvs_imgs, centers_imgs, filenums_imgs, psf_lib, psf_lib_shape)


    if restored_aligned is None:
        #align and scale the images for each image. Use map to do this asynchronously
        if verbose is True:
            print("Begin align and scale images for each wavelength")
        realigned_index = tpool.imap_unordered(_align_and_scale, zip(enumerate(unique_wvs), itertools.repeat(aligned_center),itertools.repeat(dtype)))
    else:
        #align and scale the images for each image. Use map to do this asynchronously
        realigned_index = enumerate(unique_wvs)

    #list to store each threadpool task
    outputs = []
    #as each is finishing, queue up the aligned data to be processed with KLIP
    for wv_index, wv_value in realigned_index:
        if verbose is True:
            print("Wavelength {1:.4} with index {0} has finished align and scale. Queuing for KLIP".format(wv_index, wv_value))

        #pick out the science images that need PSF subtraction for this wavelength
        scidata_indices = np.where(wvs == wv_value)[0]

        # commented out code to do _klip_section instead of _klip_section_multifile
        # outputs += [tpool.apply_async(_klip_section_profiler, args=(file_index, parang, wv_value, wv_index, numbasis,
        #                                                   radstart, radend, phistart, phiend, movement))
        #                     for phistart,phiend in phi_bounds
        #                 for radstart, radend in rad_bounds
        #             for file_index,parang in zip(scidata_indices, parangs[scidata_indices])]

        #perform KLIP asynchronously for each group of files of a specific wavelength and section of the image
        lite = False

        if not debug:
            outputs += [tpool.apply_async(_klip_section_multifile, (scidata_indices, wv_value, wv_index, numbasis,
                                                                        maxnumbasis,
                                                                        radstart, radend, phistart, phiend, movement,
                                                                        aligned_center, minrot, maxrot, spectrum,
                                                                        mode, corr_smooth, 
                                                                        psf_library_good, psf_library_corr, False,
                                                                        dtype, algo, verbose))
                        for phistart,phiend in phi_bounds
                        for radstart, radend in rad_bounds]
        else:
            outputs += [_klip_section_multifile(scidata_indices, wv_value, wv_index, numbasis,
                                                maxnumbasis,
                                                radstart, radend, phistart, phiend, movement,
                                                aligned_center, minrot, maxrot, spectrum,
                                                mode, corr_smooth,
                                                psf_library_good, psf_library_corr, False,
                                                dtype, algo, verbose)
                        for phistart,phiend in phi_bounds
                        for radstart, radend in rad_bounds]

    #harness the data!
    #check make sure we are completely unblocked before outputting the data
    if not debug:
        if verbose is True:
            print("Total number of tasks for KLIP processing is {0}".format(tot_iter))
        for index, out in enumerate(outputs):
            out.wait()
            if (index + 1) % 10 == 0:
                print("{0:.4}% done ({1}/{2} completed)".format((index+1)*100.0/tot_iter, index, tot_iter))


    #close to pool now and make sure there's no processes still running (there shouldn't be or else that would be bad)
    if verbose is True:
        print("Closing threadpool")
    tpool.close()
    tpool.join()

    #finished. Let's reshape the output images
    #move number of KLIP modes as leading axis (i.e. move from shape (N,y,x,b) to (b,N,y,x)
    sub_imgs = _arraytonumpy(output_imgs, output_imgs_shape,dtype=dtype)
    sub_imgs = np.rollaxis(sub_imgs.reshape((dims[0], dims[1], dims[2], numbasis.shape[0])), 3)

    #restore bad pixe
    sub_imgs[:, allnans[0], allnans[1], allnans[2]] = np.nan

    # calculate weights for weighted mean if necessary
    if compute_noise_cube:
        print("Computing weights for weighted collapse")
        # figure out ~how wide to make it
        annuli_widths = [annuli_bound[1] - annuli_bound[0] for annuli_bound in rad_bounds]
        dr_spacing = np.min(annuli_widths)
        # generate all teh noise maps. We need to collapse the sub_imgs into 3-D to easily do this
        sub_imgs_shape = sub_imgs.shape
        sub_imgs_flatten = sub_imgs.reshape([sub_imgs_shape[0]*sub_imgs_shape[1], sub_imgs_shape[2], sub_imgs_shape[3]])
        noise_imgs = generate_noise_maps(sub_imgs_flatten, aligned_center, dr_spacing, IWA=IWA, OWA=rad_bounds[-1][1], numthreads=numthreads)
        # reform the 4-D cubes
        noise_imgs = noise_imgs.reshape(sub_imgs_shape) # reshape into a cube with same shape as sub_imgs
    else:
        noise_imgs = np.array([1.])

    if save_aligned:
        aligned_and_scaled = _arraytonumpy(recentered_imgs, recentered_imgs_shape, dtype=dtype)
        return sub_imgs, aligned_center, noise_imgs, aligned_and_scaled
    else:
        return sub_imgs, aligned_center, noise_imgs


def klip_dataset(dataset, mode='ADI+SDI', outputdir=".", fileprefix="", annuli=5, subsections=4, movement=3,
                 numbasis=None, numthreads=None, minrot=0, calibrate_flux=False, aligned_center=None,
                 annuli_spacing="constant", maxnumbasis=None, corr_smooth=1, spectrum=None, psf_library=None, 
                 highpass=False, lite=False, save_aligned = False, restored_aligned = None, dtype=None, algo='klip',
                 time_collapse="mean", wv_collapse='mean', verbose = True):
    """
    run klip on a dataset class outputted by an implementation of Instrument.Data

    Args:
        dataset:        an instance of Instrument.Data (see instruments/ subfolder)
        mode:           some combination of ADI, SDI, and RDI (e.g. "ADI+SDI", "RDI")
        outputdir:      directory to save output files
        fileprefix:     filename prefix for saved files
        anuuli:         number of annuli to use for KLIP
        subsections:    number of sections to break each annuli into
        movement:       minimum amount of movement (in pixels) of an astrophysical source
                        to consider using that image for a refernece PSF
        numbasis:       number of KL basis vectors to use (can be a scalar or list like). Length of b
        numthreads:     number of threads to use. If none, defaults to using all the cores of the cpu
        minrot:         minimum PA rotation (in degrees) to be considered for use as a reference PSF (good for disks)
        calibrate_flux: if True calibrate flux of the dataset, otherwise leave it be
        aligned_center: array of 2 elements [x,y] that all the KLIP subtracted images will be centered on for image
                        registration
        annuli_spacing: how to distribute the annuli radially. Currently three options. Constant (equally spaced), 
                        log (logarithmical expansion with r), and linear (linearly expansion with r)
        maxnumbasis: if not None, maximum number of KL basis/correlated PSFs to use for KLIP. Otherwise, use max(numbasis)
        corr_smooth (float): size of sigma of Gaussian smoothing kernel (in pixels) when computing most correlated PSFs. If 0, no smoothing
        spectrum:       (only applicable for SDI) if not None, optimizes the choice of the reference PSFs based on the
                        spectrum shape.
                        - an array: of length N with the flux of the template spectrum at each wavelength.
                        - a string: Currently only supports "methane" between 1 and 10 microns.
                        Uses minmove to determine the separation from the center of the segment to determine contamination and
                        the size of the PSF (TODO: make PSF size another quantity)
                        (e.g. minmove=3, checks how much contamination is within 3 pixels of the hypothetical source)
                        if smaller than 10%, (hard coded quantity), then use it for reference PSF
        psf_library:    if not None, a rdi.PSFLibrary object with a PSF Library for RDI
        highpass:       if True, run a Gaussian high pass filter (default size is sigma=imgsize/10)
                            can also be a number specifying FWHM of box in pixel units

        lite:           if True, run a low memory version of the alogirhtm

        save_aligned:	Save the aligned and scaled images (as well as various wcs information), True/False
        restore_aligned: The aligned and scaled images from a previous run of klip_dataset
        				(usually restored_aligned = dataset.aligned_and_scaled)
        dtype:          data type of the arrays. Should be either ctypes.c_float(default) or ctypes.c_double
        algo (str):     algorithm to use ('klip', 'nmf', 'empca', 'none'). None will run no PSF subtraction. 
        time_collapse:  how to collapse the data in time. Currently support: "mean", "weighted-mean", 'median', "weighted-median"
        wv_collapse:    how to collapse the data in wavelength. Currently support: 'median', 'mean', 'trimmed-mean'
<<<<<<< HEAD
        verbose (bool): if True, print KLIP processes.
=======
        verbose (bool): if True, print warning messages during KLIP process. 
>>>>>>> f7960d92

    Returns
        Saved files in the output directory
        Returns: nothing, but saves to dataset.output: (b, N, wv, y, x) 5D cube of KL cutoff modes (b), number of images
                            (N), wavelengths (wv), and spatial dimensions. Images are derotated.
                            For ADI only, the wv is omitted so only 4D cube
    """
    ######### Check inputs ##########

    # empca currently does not support movement or minrot
    if algo.lower() == 'empca' and (minrot != 0 or movement != 0):
        raise ValueError('empca currently does not support movement, minrot selection criteria, '
                         'must be set to 0')
    elif algo.lower() == 'none':
        # remove some psfsubtraction params
        movement = 0
        minmove = 0
        numbasis = [1]

    # defaullt numbasis if none
    if numbasis is None:
        totalimgs = dataset.input.shape[0]
        maxbasis = np.min([totalimgs, 100]) # only going up to 100 KL modes by default
        numbasis = np.arange(1, maxbasis + 5, 10)
        if verbose is True:
            print("KL basis not specified. Using default.", numbasis)
    else:
        if hasattr(numbasis, "__len__"):
            numbasis = np.array(numbasis)
        else:
            numbasis = np.array([numbasis])


    time_collapse = time_collapse.lower()
    weighted = "weighted" in time_collapse # boolean whether to use weights

    if corr_smooth < 0:
        raise ValueError("corr_smooth needs be non-negative. Supplied value is {0}".format(corr_smooth))

    # RDI Sanity Checks to make sure PSF Library is properly configured
    if "RDI" in mode:
        if lite:
            raise ValueError("RDI is currently not supported in memory lite mode.")
        if psf_library is None:
            raise ValueError("You need to pass in a psf_library if you want to run RDI")
        if psf_library.dataset is not dataset:
            raise ValueError("The PSF Library is not prepared for this dataset. Run psf_library.prepare_library()")
        if aligned_center is not None:
            if not np.array_equal(aligned_center, psf_library.aligned_center): 
                raise ValueError("The images need to be aligned to the same center as the RDI Library")

        else:
            aligned_center = psf_library.aligned_center
        # good rdi_library
        master_library = psf_library.master_library
        rdi_corr_matrix = psf_library.correlation
        rdi_good_psfs = psf_library.isgoodpsf
    else:
        master_library = None
        rdi_corr_matrix = None
        rdi_good_psfs = None

    ######### End chcking inputs ########

    # Save the WCS and centers info, incase we need it again!
    if save_aligned is True:
        dataset.old_wcs = copy.deepcopy(dataset.wcs)
        dataset.old_centers = copy.deepcopy(dataset.centers)
        dataset.old_PAs = copy.deepcopy(dataset.PAs)

    # select memory-lite version if requested
    # If lite, we are not running iwth save_aligned and restore_aligned keywords. Throw error if this happens
    if lite:
        klip_function = klip_parallelized_lite
        if (save_aligned is True) or (restored_aligned is True):
            raise ValueError('save_aligned and restored_aligned are not compatible with lite mode')
        # save_aligned = False
        # restored_aligned = None
    else:
        klip_function = klip_parallelized
    
    # If re-running KLIP with same data, restore centers to old value
    # We don't need to highpass the data if the aligned and scaled images are being restored
    if restored_aligned is not None:
        dataset.centers = copy.deepcopy(dataset.old_centers)
        dataset.wcs = copy.deepcopy(dataset.old_wcs)
        dataset.PAs = copy.deepcopy(dataset.old_PAs)
    else:
        if isinstance(highpass, bool):
            if highpass:
                dataset.input = high_pass_filter_imgs(dataset.input, numthreads=numthreads)
        else:
            # should be a number
            if isinstance(highpass, (float, int)):
                highpass = float(highpass)
                fourier_sigma_size = (dataset.input.shape[1]/(highpass)) / (2*np.sqrt(2*np.log(2)))
                dataset.input = high_pass_filter_imgs(dataset.input, numthreads=numthreads, filtersize=fourier_sigma_size)

    # if no outputdir specified, then current working directory (don't want to write to '/'!)
    if outputdir == "":
        outputdir = "."

    if spectrum is not None:
        if isinstance(spectrum,np.ndarray):
            spectrum_name = "custom"
            if np.size(spectrum) == np.size(dataset.wvs):
                spectra_template = spectrum
            else:
                raise ValueError("{0} is not a valid spectral template. Length of spectrum must be {1}."
                                 .format(spectrum,np.size(dataset.wvs)))
        if isinstance(spectrum,str):
            spectrum_name = spectrum
            if spectrum.lower() == "methane":
                pykliproot = os.path.dirname(os.path.realpath(__file__))
                spectrum_dat = np.loadtxt(os.path.join(pykliproot,"spectra","t800g100nc.flx"))[:160] #skip wavelegnths longer of 10 microns
                spectrum_wvs = spectrum_dat[:,1]
                spectrum_fluxes = spectrum_dat[:,3]
                spectrum_interpolation = interp.interp1d(spectrum_wvs, spectrum_fluxes, kind='cubic')

                spectra_template = spectrum_interpolation(dataset.wvs)
            else:
                raise ValueError("{0} is not a valid spectral template. Only currently supporting 'methane'"
                                 .format(spectrum))
    else:
        spectra_template = None
        spectrum_name = None

    # save klip parameters as a string
    maxbasis_str = maxnumbasis if maxnumbasis is not None else np.max(numbasis) # prefer to use maxnumbasis if possible
    klipparams = "mode={mode},annuli={annuli},subsect={subsections},minmove={movement}," \
                 "numbasis={numbasis}/{maxbasis},minrot={minrot},calibflux={calibrate_flux},spectrum={spectrum}," \
                 "highpass={highpass}, time_collapse={weighted}".format(mode=mode, annuli=annuli, 
                                              subsections=subsections, movement=movement,
                                              numbasis="{numbasis}", maxbasis=maxbasis_str, minrot=minrot,
                                              calibrate_flux=calibrate_flux, spectrum=spectrum_name, highpass=highpass,
                                              weighted=time_collapse)
    dataset.klipparams = klipparams

    # set all the klip_parallelized.py args here
    pyklip_args = {'OWA':dataset.OWA, 'mode':mode, 'annuli':annuli, 'subsections':subsections, 'movement':movement,
                    'numbasis':numbasis, 'numthreads':numthreads, 'minrot':minrot, 'aligned_center':aligned_center,
                    'annuli_spacing':annuli_spacing, 'maxnumbasis':maxnumbasis, 'corr_smooth':corr_smooth,
                    'spectrum':spectra_template, 'psf_library':master_library,
                    'psf_library_corr':rdi_corr_matrix, 'psf_library_good':rdi_good_psfs,
                    'save_aligned' : save_aligned, 'restored_aligned' : restored_aligned, 'dtype':dtype,
                    'algo':algo, 'compute_noise_cube':weighted, 'verbose':verbose}

    #Set MLK parameters
    if mkl_exists:
        old_mkl = mkl.get_max_threads()
        mkl.set_num_threads(1)

    # some bookkeeping
    unique_wvs = np.unique(dataset.wvs)
    num_wvs = int(np.size(unique_wvs))
    number_of_klmodes = np.size(numbasis)
    num_cubes = np.size(dataset.wvs) // num_wvs

    # run KLIP
    # For SDI(+ADI)(+RDI) reductions
    if "SDI" in mode:
        if verbose is True:
            print("Beginning {0} KLIP".format(mode))

        # Actually run the PSF Subtraction with all the arguments
        klip_outputs = klip_function(dataset.input, dataset.centers, dataset.PAs, dataset.wvs, dataset.filenums,
                                     dataset.IWA, **pyklip_args)

        # parse the output of klip. Normally, it is just the klipped_imgs,
        # but some optional arguments return more things
        if not save_aligned:
            klipped_imgs, klipped_center, stddev_frames = klip_outputs
        else:
            klipped_imgs, klipped_center, stddev_frames, dataset.aligned_and_scaled = klip_outputs

        # save output and image center for each output
        dataset.output = klipped_imgs
        dataset.output_centers = np.array([klipped_center for _ in range(klipped_imgs.shape[1])])
        # construct the output wcs info, but it's currently just a copy of the input one until we rotate it
        dataset.output_wcs = np.array([w.deepcopy() if w is not None else None for w in dataset.wcs])

    # For ADI only datasets, can run KLIP on each wavelenght separately
    else:
        # set up output, output centers, and output wcs variables but they are the same as the input for now
        dataset.output_centers = np.copy(dataset.centers)
        dataset.output_wcs = np.array([w.deepcopy() if w is not None else None for w in dataset.wcs])

        # append output to a list at first since we are running it a bunch of times
        dataset.output = []
        stddev_frames = []

        # save the output of aligned_and_scaled optionally in a list
        if save_aligned:
            dataset.aligned_and_scaled = []

        for wvindex,unique_wv in enumerate(unique_wvs):
            if (num_wvs > 1) and (verbose is True):
                print("Running KLIP ADI on slice {0}/{1}: {2:.3f} um".format(wvindex+1, num_wvs, unique_wv))
            thiswv = np.where(dataset.wvs == unique_wv)

            if restored_aligned is not None:
                restored_aligned_thiswv = restored_aligned[np.where(unique_wv == unique_wvs)]
            else:
                restored_aligned_thiswv = None

            klip_output = klip_function(dataset.input[thiswv], dataset.centers[thiswv], dataset.PAs[thiswv], dataset.wvs[thiswv],
                                        dataset.filenums[thiswv],
                                        dataset.IWA, **pyklip_args)
            
            klipped_imgs = klip_output[0]
            klipped_center = klip_output[1]
            noise_frames = klip_output[2]
            
            # save data for this wavelength
            dataset.output.append(klipped_imgs)
            dataset.output_centers[thiswv[0], 0] = klipped_center[0]
            dataset.output_centers[thiswv[0], 1] = klipped_center[1]
            stddev_frames.append(noise_frames)

            # if we need to save the aligned_and_scaled images, put them in a list
            if save_aligned:
                dataset.aligned_and_scaled.append(klip_output[-1][0])

        # convert lists to numpy arrays
        dataset.output = np.array(dataset.output)
        stddev_frames = np.array(stddev_frames)

        if save_aligned:
            dataset.aligned_and_scaled = np.array(dataset.aligned_and_scaled)

        # reformat the output to be consistent with the other modes.
        # Currently shape is (wv,b,N,y,x). Switch to (b,N,wv,y,x), then flatten in wavelength dimension
        dataset.output = np.swapaxes(dataset.output, 0, 1) # shape of (b, wv, N, y, x)
        dataset.output = np.swapaxes(dataset.output, 1, 2) # shape of (b, N, wv, y, x)
        # then collapse N/wv together
        dataset.output = np.reshape(dataset.output, (dataset.output.shape[0], dataset.output.shape[1]*dataset.output.shape[2], dataset.output.shape[3], dataset.output.shape[4]) )

        if weighted:
            # do the same with the stddev frames
            stddev_frames = np.swapaxes(stddev_frames, 0, 1) # shape of (b, wv, N, y, x)
            stddev_frames = np.swapaxes(stddev_frames, 1, 2) # shape of (b, N, wv, y, x)
            # then collapse N/wv together
            stddev_frames = np.reshape(stddev_frames, (stddev_frames.shape[0], stddev_frames.shape[1]*stddev_frames.shape[2], stddev_frames.shape[3], stddev_frames.shape[4]) )
        else:
            stddev_frames = 1

    # TODO: handling of only a single numbasis
    # derotate all the images
    # flatten so it's just a 3D array (collapse KL and Nframes dimensions)
    oldshape = dataset.output.shape
    dataset.output = dataset.output.reshape(oldshape[0]*oldshape[1], oldshape[2], oldshape[3])
    if weighted:
        # do the same for the stddev frames
        stddev_frames = stddev_frames.reshape(oldshape[0]*oldshape[1], oldshape[2], oldshape[3])

    # we need to duplicate PAs and centers for the different KL mode cutoffs we supplied
    flattend_parangs = np.tile(dataset.PAs, oldshape[0])
    flattened_centers = np.tile(dataset.output_centers.reshape(oldshape[1]*2), oldshape[0]).reshape(oldshape[1]*oldshape[0],2)

    # align center to center of image if not specified
    # note that klip_parallelized aligns everything to the mean of the input centers, whereas now we will re align it
    # to the middle of the array for cosmetic purposes. 
    if aligned_center is None:
        aligned_center = [int(dataset.input.shape[2]//2), int(dataset.input.shape[1]//2)]

    # parallelized rotate images
    if verbose is True:
        print("Derotating Images...")
    rot_imgs = rotate_imgs(dataset.output, flattend_parangs, flattened_centers, numthreads=numthreads, flipx=dataset.flipx,
                           hdrs=dataset.output_wcs, new_center=aligned_center)
    # re-expand the images in num cubes/num wvs (num KLmode cutoffs, num cubes, num wvs, y, x)
    rot_imgs = rot_imgs.reshape(oldshape[0], oldshape[1]//num_wvs, num_wvs, oldshape[2], oldshape[3])

    # rotate the weights too if necessary
    if weighted:
        stddev_frames = rotate_imgs(stddev_frames, flattend_parangs, flattened_centers, numthreads=numthreads, flipx=dataset.flipx, new_center=aligned_center)
        stddev_frames = stddev_frames.reshape(oldshape[0], oldshape[1]//num_wvs, num_wvs, oldshape[2], oldshape[3])

    # save modified data and centers
    dataset.output = rot_imgs
    dataset.output_centers[:,0] = aligned_center[0]
    dataset.output_centers[:,1] = aligned_center[1]

   
    # valid output path and write iamges
    outputdirpath = os.path.realpath(outputdir)
    if verbose is True:
        print("Writing Images to directory {0}".format(outputdirpath))

    # create weights for each pixel. If we aren't doing weighted mean, weights are just ones
    pixel_weights = 1./stddev_frames**2

    if num_wvs > 1:
        _save_spectral_cubes(dataset, pixel_weights, time_collapse, numbasis, calibrate_flux, outputdirpath, fileprefix)

    _save_wv_collapsed_images(dataset, pixel_weights, numbasis, time_collapse, wv_collapse, num_wvs, spectrum,
                              spectra_template, calibrate_flux, outputdirpath, fileprefix, verbose)

    # Restore old setting
    if mkl_exists:
        mkl.set_num_threads(old_mkl)

    return<|MERGE_RESOLUTION|>--- conflicted
+++ resolved
@@ -1448,11 +1448,7 @@
         algo (str):     algorithm to use ('klip', 'nmf', 'empca', 'none'). None will run no PSF subtraction. 
         time_collapse:  how to collapse the data in time. Currently support: "mean", "weighted-mean", 'median', "weighted-median"
         wv_collapse:    how to collapse the data in wavelength. Currently support: 'median', 'mean', 'trimmed-mean'
-<<<<<<< HEAD
-        verbose (bool): if True, print KLIP processes.
-=======
-        verbose (bool): if True, print warning messages during KLIP process. 
->>>>>>> f7960d92
+        verbose (bool): if True, print warning messages during KLIP process.
 
     Returns
         Saved files in the output directory
