#KLIP Forward Modelling
import os
from time import time
import ctypes
import itertools
import multiprocessing as mp

import numpy as np
import scipy.linalg as la
from scipy.stats import norm
import scipy.ndimage as ndimage
import scipy.interpolate as sinterp

import pyklip.klip as klip
from pyklip.parallelized import _arraytonumpy, high_pass_filter_imgs

from sys import stdout

parallel = True


def find_id_nearest(array,value):
    """
    Find index of the closest value in input array to input value
    :param array: 1D array
    :param value: scalar value
    :return: Index of the nearest value in array
    """
    id = (np.abs(array-value)).argmin()
    return id

def klip_math(sci, refs, numbasis, covar_psfs=None, model_sci=None, models_ref=None, spec_included=False, spec_from_model=False):
    """
    linear algebra of KLIP with linear perturbation
    disks and point source

    Args:
        sci: array of length p containing the science data
        refs: N x p array of the N reference images that
                  characterizes the extended source with p pixels
        numbasis: number of KLIP basis vectors to use (can be an int or an array of ints of length b)
                If numbasis is [None] the number of KL modes to be used is automatically picked based on the eigenvalues.
        covar_psfs: covariance matrix of reference images (for large N, useful). Normalized following numpy normalization in np.cov documentation
        # The following arguments must all be passed in, or none of them for klip_math to work
        models_ref: N x p array of the N models corresponding to reference images. Each model should be normalized to unity (no flux information)
        model_sci: array of size p corresponding to the PSF of the science frame
        Sel_wv: wv x N array of the the corresponding wavelength for each reference PSF
        input_spectrum: array of size wv with the assumed spectrum of the model


    Returns:
        sub_img_rows_selected: array of shape (p,b) that is the PSF subtracted data for each of the b KLIP basis
                               cutoffs. If numbasis was an int, then sub_img_row_selected is just an array of length p
        KL_basis: array of KL basis (shape of [numbasis, p])
        If models_ref is passed in (not None):
            delta_KL_nospec: array of shape (b, wv, p) that is the almost perturbed KL modes just missing spectral info
        Otherwise:
            evals: array of eigenvalues (size of max number of KL basis requested aka nummaxKL)
            evecs: array of corresponding eigenvectors (shape of [p, nummaxKL])
    """

    # remove means and nans
    sci_mean_sub = sci - np.nanmean(sci)
    sci_nanpix = np.where(np.isnan(sci_mean_sub))
    sci_mean_sub[sci_nanpix] = 0

    refs_mean_sub = refs - np.nanmean(refs, axis=1)[:, None]
    refs_mean_sub[np.where(np.isnan(refs_mean_sub))] = 0

    # calculate the covariance matrix for the reference PSFs
    # note that numpy.cov normalizes by p-1 to get the NxN covariance matrix
    # we have to correct for that since that's not part of the equation in the KLIP paper
    if covar_psfs is None:
        # call np.cov to make the covariance matrix
        covar_psfs = np.cov(refs_mean_sub)
    # fix normalization of covariance matrix
    covar_psfs *= (np.size(sci)-1)

    # calculate the total number of KL basis we need based on the number of reference PSFs and number requested
    tot_basis = covar_psfs.shape[0]

    if numbasis[0] == None:
        evals, evecs = la.eigh(covar_psfs, eigvals = (tot_basis-np.min([100,tot_basis-1]), tot_basis-1))
        evals = np.copy(evals[::-1])
        evecs = np.copy(evecs[:,::-1])
        # import matplotlib.pyplot as plt
        # plt.plot(np.log10(evals))
        # plt.show()

        max_basis = find_id_nearest(evals/evals[2],10**-1.25)+1
        print(max_basis)
        evals = evals[:max_basis]
        evecs = evecs[:,:max_basis]
    else:
        numbasis = np.clip(numbasis - 1, 0, tot_basis-1)
        max_basis = np.max(numbasis) + 1

        # calculate eigenvectors/values of covariance matrix
        evals, evecs = la.eigh(covar_psfs, eigvals = (tot_basis-max_basis, tot_basis-1))
        evals = np.copy(evals[::-1])
        evecs = np.copy(evecs[:,::-1])

    # project on reference PSFs to generate KL modes
    KL_basis = np.dot(refs_mean_sub.T,evecs)
    KL_basis = KL_basis * (1. / np.sqrt(evals))[None,:]
    KL_basis = KL_basis.T # flip dimensions to be consistent with Laurent's paper

    # If we are interested in only one numbasis there is no need to use the triangular matrices.
    if np.size(numbasis) == 1:
        N_pix = np.size(sci_mean_sub)
        sci_rows_selected = np.reshape(sci_mean_sub, (1,N_pix))

        sci_nanpix = np.where(np.isnan(sci_rows_selected))
        sci_rows_selected[sci_nanpix] = 0

        # run KLIP on this sector and subtract the stellar PSF
        inner_products = np.dot(sci_rows_selected, KL_basis.T)
        inner_products[0,max_basis::]=0

        klip = np.dot(inner_products, KL_basis)

    else:
        # prepare science frame for KLIP subtraction
        sci_mean_sub_rows = np.tile(sci_mean_sub, (max_basis,1))
        sci_rows_selected = np.tile(sci_mean_sub, (np.size(numbasis),1))

        sci_nanpix = np.where(np.isnan(sci_mean_sub_rows))
        sci_mean_sub_rows[sci_nanpix] = 0
        sci_nanpix = np.where(np.isnan(sci_rows_selected))
        sci_rows_selected[sci_nanpix] = 0

        # run KLIP on this sector and subtract the stellar PSF
        inner_products = np.dot(sci_mean_sub_rows, KL_basis.T)
        lower_tri = np.tril(np.ones([max_basis,max_basis]))
        inner_products = inner_products * lower_tri

        if numbasis[0] == None:
            klip = np.dot(inner_products[[max_basis-1],:], KL_basis)
        else:
            klip = np.dot(inner_products[numbasis,:], KL_basis)


    sub_img_rows_selected = sci_rows_selected - klip
    sub_img_rows_selected[sci_nanpix] = np.nan


    if models_ref is not None:


        if spec_included:
            delta_KL = perturb_specIncluded(evals, evecs, KL_basis, refs_mean_sub, models_ref)
            return sub_img_rows_selected.transpose(), KL_basis,  delta_KL
        elif spec_from_model:
            delta_KL_nospec = perturb_nospec_modelsBased(evals, evecs, KL_basis, refs_mean_sub, models_ref)
            return sub_img_rows_selected.transpose(), KL_basis,  delta_KL_nospec
        else:
            delta_KL_nospec = pertrurb_nospec(evals, evecs, KL_basis, refs_mean_sub, models_ref)
            return sub_img_rows_selected.transpose(), KL_basis,  delta_KL_nospec


    else:

        return sub_img_rows_selected.transpose(), KL_basis, evals, evecs

def perturb_specIncluded(evals, evecs, original_KL, refs, models_ref, return_perturb_covar=False):
    """
    Perturb the KL modes using a model of the PSF but with the spectrum included in the model. Quicker than the others

    Args:
        evals: array of eigenvalues of the reference PSF covariance matrix (array of size numbasis)
        evecs: corresponding eigenvectors (array of size [p, numbasis])
        orignal_KL: unpertrubed KL modes (array of size [numbasis, p])
        refs: N x p array of the N reference images that
                  characterizes the extended source with p pixels
        models_ref: N x p array of the N models corresponding to reference images.
                    Each model should contain spectral informatoin
        model_sci: array of size p corresponding to the PSF of the science frame

    Returns:
        delta_KL_nospec: perturbed KL modes. Shape is (numKL, wv, pix)
    """

    max_basis = original_KL.shape[0]
    N_ref = refs.shape[0]
    N_pix = original_KL.shape[1]

    refs_mean_sub = refs - np.nanmean(refs, axis=1)[:, None]
    refs_mean_sub[np.where(np.isnan(refs_mean_sub))] = 0

    models_mean_sub = models_ref # - np.nanmean(models_ref, axis=1)[:,None] should this be the case?
    models_mean_sub[np.where(np.isnan(models_mean_sub))] = 0

    #print(evals.shape,evecs.shape,original_KL.shape,refs.shape,models_ref.shape)

    evals_tiled = np.tile(evals,(max_basis,1))
    np.fill_diagonal(evals_tiled,np.nan)
    evals_sqrt = np.sqrt(evals)
    evalse_inv_sqrt = 1./evals_sqrt
    evals_ratio = (evalse_inv_sqrt[:,None]).dot(evals_sqrt[None,:])
    beta_tmp = 1./(evals_tiled.transpose()- evals_tiled)
    #print(evals)
    beta_tmp[np.diag_indices(np.size(evals))] = -0.5/evals
    beta = evals_ratio*beta_tmp

    C_partial = models_mean_sub.dot(refs_mean_sub.transpose())
    C = C_partial+C_partial.transpose()
    #C =  models_mean_sub.dot(refs_mean_sub.transpose())+refs_mean_sub.dot(models_mean_sub.transpose())
    alpha = (evecs.transpose()).dot(C).dot(evecs)

    delta_KL = (beta*alpha).dot(original_KL)+(evalse_inv_sqrt[:,None]*evecs.transpose()).dot(models_mean_sub)

    if return_perturb_covar:
        return delta_KL, C
    else:
        return delta_KL


def perturb_nospec_modelsBased(evals, evecs, original_KL, refs, models_ref_list):
    """
    Perturb the KL modes using a model of the PSF but with no assumption on the spectrum. Useful for planets.

    By no assumption on the spectrum it means that the spectrum has been factored out of Delta_KL following equation (4)
    of Laurent Pueyo 2016 noted bold "Delta Z_k^lambda (x)". In order to get the actual perturbed KL modes one needs to
    multpily it by a spectrum.

    Effectively does the same thing as pertrurb_nospec() but in a different way. It injects models with dirac spectrum
    (all but one vanishing wavelength) and because of the linearity of the problem allow one de get reconstruct the
    perturbed KL mode for any spectrum.
    The difference however in the pertrurb_nospec() case is that the spectrum here is the asummed to be the same for all
     cubes while pertrurb_nospec() fit each cube independently.


    :param evals:
    :param evecs:
    :param original_KL:
    :param refs:
    :param models_ref:
    :return:
    """

    max_basis = original_KL.shape[0]
    N_wv,N_ref,N_pix = models_ref_list.shape

    refs_mean_sub = refs - np.nanmean(refs, axis=1)[:, None]
    refs_mean_sub[np.where(np.isnan(refs_mean_sub))] = 0

    # perturbed KL modes
    delta_KL_nospec = np.zeros([max_basis, N_wv, N_pix]) # (numKL,N_ref,N_pix)

    for k,models_ref in enumerate(models_ref_list):
        models_mean_sub = models_ref # - np.nanmean(models_ref, axis=1)[:,None] should this be the case?
        models_mean_sub[np.where(np.isnan(models_mean_sub))] = 0

        evals_tiled = np.tile(evals,(N_ref,1))
        np.fill_diagonal(evals_tiled,np.nan)
        evals_sqrt = np.sqrt(evals)
        evalse_inv_sqrt = 1./evals_sqrt
        evals_ratio = (evalse_inv_sqrt[:,None]).dot(evals_sqrt[None,:])
        beta_tmp = 1./(evals_tiled.transpose()- evals_tiled)
        beta_tmp[np.diag_indices(N_ref)] = -0.5/evals
        beta = evals_ratio*beta_tmp

        C =  models_mean_sub.dot(refs.transpose())+refs.dot(models_mean_sub.transpose())
        alpha = (evecs.transpose()).dot(C).dot(evecs)

        delta_KL = (beta*alpha).dot(original_KL)+(evalse_inv_sqrt[:,None]*evecs.transpose()).dot(models_mean_sub)
        delta_KL_nospec[:,k,:] = delta_KL[:,:]


    return delta_KL_nospec

def pertrurb_nospec(evals, evecs, original_KL, refs, models_ref):
    """
    Perturb the KL modes using a model of the PSF but with no assumption on the spectrum. Useful for planets.

    By no assumption on the spectrum it means that the spectrum has been factored out of Delta_KL following equation (4)
    of Laurent Pueyo 2016 noted bold "Delta Z_k^lambda (x)". In order to get the actual perturbed KL modes one needs to
    multpily it by a spectrum.

    This function fits each cube's spectrum independently. So the effective spectrum size is N_wavelengths * N_cubes.


    Args:
        evals: array of eigenvalues of the reference PSF covariance matrix (array of size numbasis)
        evecs: corresponding eigenvectors (array of size [p, numbasis])
        orignal_KL: unpertrubed KL modes (array of size [numbasis, p])
        Sel_wv: wv x N array of the the corresponding wavelength for each reference PSF
        refs: N x p array of the N reference images that
                  characterizes the extended source with p pixels
        models_ref: N x p array of the N models corresponding to reference images. Each model should be normalized to unity (no flux information)
        model_sci: array of size p corresponding to the PSF of the science frame

    Returns:
        delta_KL_nospec: perturbed KL modes but without the spectral info. delta_KL = spectrum x delta_Kl_nospec.
                         Shape is (numKL, wv, pix)
    """

    max_basis = original_KL.shape[0]
    N_ref = refs.shape[0]
    N_pix = original_KL.shape[1]

    refs_mean_sub = refs - np.nanmean(refs, axis=1)[:, None]
    refs_mean_sub[np.where(np.isnan(refs_mean_sub))] = 0

    models_mean_sub = models_ref # - np.nanmean(models_ref, axis=1)[:,None] should this be the case?
    models_mean_sub[np.where(np.isnan(models_mean_sub))] = 0

    # science PSF models
    #model_sci_mean_sub = model_sci # should be subtracting off the mean?
    #model_nanpix = np.where(np.isnan(model_sci_mean_sub))
    #model_sci_mean_sub[model_nanpix] = 0

    # perturbed KL modes
    delta_KL_nospec = np.zeros([max_basis, N_ref, N_pix]) # (numKL,N_ref,N_pix)

    #plt.figure(1)
    #plt.plot(evals)
    #ax = plt.gca()
    #ax.set_yscale('log')
    #plt.show()

    models_mean_sub_X_refs_mean_sub_T = models_mean_sub.dot(refs_mean_sub.transpose())
    # calculate perturbed KL modes. TODO: make this NOT a freaking for loop
    for k in range(max_basis):
        Zk = np.reshape(original_KL[k,:],(1,original_KL[k,:].size))
        Vk = (evecs[:,k])[:,None]

        DeltaZk_noSpec = -(1/np.sqrt(evals[k]))*(Vk*models_mean_sub_X_refs_mean_sub_T).dot(Vk).dot(Zk)+Vk*models_mean_sub
        # TODO: Make this NOT a for loop
        diagVk_X_models_mean_sub_X_refs_mean_sub_T = Vk*models_mean_sub_X_refs_mean_sub_T
        models_mean_sub_X_refs_mean_sub_T_X_Vk = models_mean_sub_X_refs_mean_sub_T.dot(Vk)
        for j in range(k):
            Zj = original_KL[j, :][None,:]
            Vj = evecs[:, j][:,None]
            DeltaZk_noSpec += np.sqrt(evals[j])/(evals[k]-evals[j])*(diagVk_X_models_mean_sub_X_refs_mean_sub_T.dot(Vj) + Vj*models_mean_sub_X_refs_mean_sub_T_X_Vk).dot(Zj)
        for j in range(k+1, max_basis):
            Zj = original_KL[j, :][None,:]
            Vj = evecs[:, j][:,None]
            DeltaZk_noSpec += np.sqrt(evals[j])/(evals[k]-evals[j])*(diagVk_X_models_mean_sub_X_refs_mean_sub_T.dot(Vj) + Vj*models_mean_sub_X_refs_mean_sub_T_X_Vk).dot(Zj)

        delta_KL_nospec[k] = DeltaZk_noSpec/np.sqrt(evals[k])

    return delta_KL_nospec


def calculate_fm(delta_KL_nospec, original_KL, numbasis, sci, model_sci, inputflux = None):
    """
    Calculate what the PSF looks up post-KLIP using knowledge of the input PSF, assumed spectrum of the science target,
    and the partially calculated KL modes (\Delta Z_k^\lambda in Laurent's paper). If inputflux is None,
    the spectral dependence has already been folded into delta_KL_nospec (treat it as delta_KL).

    Note: if inputflux is None and delta_KL_nospec has three dimensions (ie delta_KL_nospec was calculated using
    pertrurb_nospec() or perturb_nospec_modelsBased()) then only klipped_oversub and klipped_selfsub are returned.
    Besides they will have an extra first spectral dimension.

    Args:
        delta_KL_nospec: perturbed KL modes but without the spectral info. delta_KL = spectrum x delta_Kl_nospec.
                         Shape is (numKL, wv, pix). If inputflux is None, delta_KL_nospec = delta_KL
        orignal_KL: unpertrubed KL modes (array of size [numbasis, numpix])
        numbasis: array of KL mode cutoffs
                If numbasis is [None] the number of KL modes to be used is automatically picked based on the eigenvalues.
        sci: array of size p representing the science data
        model_sci: array of size p corresponding to the PSF of the science frame
        input_spectrum: array of size wv with the assumed spectrum of the model

    Returns:
        fm_psf: array of shape (b,p) showing the forward modelled PSF
                Skipped if inputflux = None, and delta_KL_nospec has 3 dimensions.
        klipped_oversub: array of shape (b, p) showing the effect of oversubtraction as a function of KL modes
        klipped_selfsub: array of shape (b, p) showing the effect of selfsubtraction as a function of KL modes
        Note: psf_FM = model_sci - klipped_oversub - klipped_selfsub to get the FM psf as a function of K Lmodes
              (shape of b,p)
    """
    if np.size(numbasis) == 1:
        return calculate_fm_singleNumbasis(delta_KL_nospec, original_KL, numbasis, sci, model_sci, inputflux = inputflux)

    max_basis = original_KL.shape[0]
    if numbasis[0]==None:
        numbasis_index = [max_basis-1]
    else:
        numbasis_index = np.clip(numbasis - 1, 0, max_basis-1)

    # remove means and nans from science image
    sci_mean_sub = sci - np.nanmean(sci)
    sci_nanpix = np.where(np.isnan(sci_mean_sub))
    sci_mean_sub[sci_nanpix] = 0
    sci_mean_sub_rows = np.tile(sci_mean_sub, (max_basis,1))
    #sci_rows_selected = np.tile(sci_mean_sub, (np.size(numbasis),1))


    # science PSF models, ready for FM
    # /!\ JB: If subtracting the mean. It should be done here. not in klip_math since we don't use model_sci there.
    model_sci_mean_sub = model_sci # should be subtracting off the mean?
    model_nanpix = np.where(np.isnan(model_sci_mean_sub))
    model_sci_mean_sub[model_nanpix] = 0
    model_sci_mean_sub_rows = np.tile(model_sci_mean_sub, (max_basis,1))
    # model_rows_selected = np.tile(sci_mean_sub, (np.size(numbasis),1)) # don't need this because of python behavior where I don't need to duplicate rows


    # calculate perturbed KL modes based on spectrum
    if inputflux is not None:
        # delta_KL_nospec.shape = (max_basis,N_lambda,N_pix) or (max_basis,N_ref,N_pix)
        delta_KL = np.dot(inputflux, delta_KL_nospec) # this will take the last dimension of input_spectrum (wv) and sum over the second to last dimension of delta_KL_nospec (wv)
    else:
        delta_KL = delta_KL_nospec

    # Forward model the PSF
    # 3 terms: 1 for oversubtracton (planet attenauted by speckle KL modes),
    # and 2 terms for self subtraction (planet signal leaks in KL modes which get projected onto speckles)
    #
    # Klipped = N-Sum(<N|KL>KL) + S-Sum(<S|KL>KL) - Sum(<N|DKL>KL) - Sum(<N|KL>DKL)
    # With  N = noise/speckles (science image)
    #       S = signal/planet model
    #       KL = KL modes
    #       DKL = perturbation of the KL modes/Delta_KL
    #
    # sci_mean_sub_rows.shape = (max_basis,N_pix)  (tiled)
    # model_sci_mean_sub_rows.shape = (max_basis,N_pix) (tiled)
    # original_KL.shape = (max_basis,N_pix)
    # delta_KL.shape = (max_basis,N_pix)
    oversubtraction_inner_products = np.dot(model_sci_mean_sub_rows, original_KL.T)
    if np.size(delta_KL.shape) == 2:
        selfsubtraction_1_inner_products = np.dot(sci_mean_sub_rows, delta_KL.T)
        # selfsubtraction_1_inner_products.shape = (max_basis,N_pix,max_basis)
    else:
        Nlambda = delta_KL.shape[1]
        #Before delta_KL.shape = (max_basis,N_lambda or N_ref,N_pix)
        delta_KL = np.rollaxis(delta_KL,1,0)
        #Now delta_KL.shape = (N_lambda or N_ref,max_basis,N_pix)
        # np.rollaxis(delta_KL,2,1).shape = (N_lambda or N_ref,N_pix,max_basis)
        # np.dot() takes the last dimension of first array and sum over the second to last dimension of second array
        selfsubtraction_1_inner_products = np.dot(sci_mean_sub_rows, np.rollaxis(delta_KL,2,1))
        # selfsubtraction_1_inner_products.shape = (N_lambda or N_ref,max_basis,max_basis)
    selfsubtraction_2_inner_products = np.dot(sci_mean_sub_rows, original_KL.T)

    # lower_tri is a matrix with all the element below and one the diagonal equal to unity. The upper part of the matrix
    #  is full of zeros.
    # lower_tri,shape = (max_basis,max_basis)
    # oversubtraction_inner_products = (N_ref=max_basis,max_basis)
    lower_tri = np.tril(np.ones([max_basis,max_basis]))
    oversubtraction_inner_products = oversubtraction_inner_products * lower_tri
    klipped_oversub = np.dot(np.take(oversubtraction_inner_products, numbasis_index, axis=0), original_KL)
    if np.size(delta_KL.shape) == 2:
        # selfsubtraction_1_inner_products = (max_basis,max_basis)
        # selfsubtraction_2_inner_products = (max_basis,max_basis)
        selfsubtraction_1_inner_products = selfsubtraction_1_inner_products * lower_tri
        selfsubtraction_2_inner_products = selfsubtraction_2_inner_products * lower_tri
        klipped_selfsub = np.dot(np.take(selfsubtraction_1_inner_products, numbasis_index, axis=0), original_KL) + \
                          np.dot(np.take(selfsubtraction_2_inner_products,numbasis_index, axis=0), delta_KL)

        return model_sci - klipped_oversub - klipped_selfsub, klipped_oversub, klipped_selfsub
    else:
        selfsubtraction_1_inner_products = np.array([selfsubtraction_1_inner_products[:,k,:] * lower_tri for k in range(Nlambda)])
        selfsubtraction_2_inner_products = selfsubtraction_2_inner_products * lower_tri
        # selfsubtraction_1_inner_products = (N_lambda or N_ref,max_basis,max_basis)
        # selfsubtraction_2_inner_products = (N_ref=max_basis,max_basis)
        # original_KL.shape = (max_basis,N_pix)
        # delta_KL.shape = (N_lambda or N_ref,max_basis,N_pix)
        klipped_selfsub1 = np.dot(np.take(selfsubtraction_1_inner_products, numbasis_index, axis=1), original_KL)
        klipped_selfsub2 = np.dot(np.take(selfsubtraction_2_inner_products,numbasis_index, axis=0), delta_KL)
        klipped_selfsub = np.rollaxis(klipped_selfsub1,1,0) + klipped_selfsub2

        # klipped_oversub.shape = (size(numbasis),Npix)
        # klipped_selfsub.shape = (size(numbasis),N_lambda or N_ref,N_pix)
        # klipped_oversub = Sum(<S|KL>KL)
        # klipped_selfsub = Sum(<N|DKL>KL) + Sum(<N|KL>DKL)
        return klipped_oversub, klipped_selfsub


def calculate_fm_singleNumbasis(delta_KL_nospec, original_KL, numbasis, sci, model_sci, inputflux = None):
    """
    Same function as calculate_fm() but faster when numbasis has only one element. It doesn't do the mutliplication with
    the triangular matrix.

    Calculate what the PSF looks up post-KLIP using knowledge of the input PSF, assumed spectrum of the science target,
    and the partially calculated KL modes (\Delta Z_k^\lambda in Laurent's paper). If inputflux is None,
    the spectral dependence has already been folded into delta_KL_nospec (treat it as delta_KL).

    Note: if inputflux is None and delta_KL_nospec has three dimensions (ie delta_KL_nospec was calculated using
    pertrurb_nospec() or perturb_nospec_modelsBased()) then only klipped_oversub and klipped_selfsub are returned.
    Besides they will have an extra first spectral dimension.

    Args:
        delta_KL_nospec: perturbed KL modes but without the spectral info. delta_KL = spectrum x delta_Kl_nospec.
                         Shape is (numKL, wv, pix). If inputflux is None, delta_KL_nospec = delta_KL
        orignal_KL: unpertrubed KL modes (array of size [numbasis, numpix])
        numbasis: array of (ONE ELEMENT ONLY) KL mode cutoffs
                If numbasis is [None] the number of KL modes to be used is automatically picked based on the eigenvalues.
        sci: array of size p representing the science data
        model_sci: array of size p corresponding to the PSF of the science frame
        input_spectrum: array of size wv with the assumed spectrum of the model

    Returns:
        fm_psf: array of shape (b,p) showing the forward modelled PSF
                Skipped if inputflux = None, and delta_KL_nospec has 3 dimensions.
        klipped_oversub: array of shape (b, p) showing the effect of oversubtraction as a function of KL modes
        klipped_selfsub: array of shape (b, p) showing the effect of selfsubtraction as a function of KL modes
        Note: psf_FM = model_sci - klipped_oversub - klipped_selfsub to get the FM psf as a function of K Lmodes
              (shape of b,p)
    """
    max_basis = original_KL.shape[0]
    if numbasis[0]==None:
        numbasis_index = [max_basis-1]
    else:
        numbasis_index = np.clip(numbasis - 1, 0, max_basis-1)

    N_pix = np.size(sci)

    # remove means and nans from science image
    sci_mean_sub = sci - np.nanmean(sci)
    sci_nanpix = np.where(np.isnan(sci_mean_sub))
    sci_mean_sub[sci_nanpix] = 0
    sci_mean_sub_rows = np.reshape(sci_mean_sub,(1,N_pix))


    # science PSF models, ready for FM
    # /!\ JB: If subtracting the mean. It should be done here. not in klip_math since we don't use model_sci there.
    model_sci_mean_sub = model_sci # should be subtracting off the mean?
    model_nanpix = np.where(np.isnan(model_sci_mean_sub))
    model_sci_mean_sub[model_nanpix] = 0
    model_sci_mean_sub_rows = np.reshape(model_sci_mean_sub,(1,N_pix))


    # calculate perturbed KL modes based on spectrum
    if inputflux is not None:
        # delta_KL_nospec.shape = (max_basis,N_lambda,N_pix) or (max_basis,N_ref,N_pix)
        delta_KL = np.dot(inputflux, delta_KL_nospec) # this will take the last dimension of input_spectrum (wv) and sum over the second to last dimension of delta_KL_nospec (wv)
    else:
        delta_KL = delta_KL_nospec

    # Forward model the PSF
    # 3 terms: 1 for oversubtracton (planet attenauted by speckle KL modes),
    # and 2 terms for self subtraction (planet signal leaks in KL modes which get projected onto speckles)
    #
    # Klipped = N-Sum(<N|KL>KL) + S-Sum(<S|KL>KL) - Sum(<N|DKL>KL) - Sum(<N|KL>DKL)
    # With  N = noise/speckles (science image)
    #       S = signal/planet model
    #       KL = KL modes
    #       DKL = perturbation of the KL modes/Delta_KL
    #
    # sci_mean_sub_rows.shape = (1,N_pix)
    # model_sci_mean_sub_rows.shape = (1,N_pix)
    # original_KL.shape = (max_basis,N_pix)
    # delta_KL.shape = (max_basis,N_pix)
    oversubtraction_inner_products = np.dot(model_sci_mean_sub_rows, original_KL.T)
    if np.size(delta_KL.shape) == 2:
        selfsubtraction_1_inner_products = np.dot(sci_mean_sub_rows, delta_KL.T)
        # selfsubtraction_1_inner_products.shape = (max_basis,N_pix,max_basis)
    else:
        Nlambda = delta_KL.shape[1]
        #Before delta_KL.shape = (max_basis,N_lambda or N_ref,N_pix)
        delta_KL = np.rollaxis(delta_KL,1,0)
        #Now delta_KL.shape = (N_lambda or N_ref,max_basis,N_pix)
        # np.rollaxis(delta_KL,2,1).shape = (N_lambda or N_ref,N_pix,max_basis)
        # np.dot() takes the last dimension of first array and sum over the second to last dimension of second array
        selfsubtraction_1_inner_products = np.dot(sci_mean_sub_rows, np.rollaxis(delta_KL,2,1))
        # selfsubtraction_1_inner_products.shape = (N_lambda or N_ref,max_basis,max_basis)
    selfsubtraction_2_inner_products = np.dot(sci_mean_sub_rows, original_KL.T)

    # oversubtraction_inner_products = (1,max_basis)
    oversubtraction_inner_products[max_basis::] = 0
    klipped_oversub = np.dot(oversubtraction_inner_products, original_KL)
    if np.size(delta_KL.shape) == 2:
        # selfsubtraction_1_inner_products = (1,max_basis)
        # selfsubtraction_2_inner_products = (1,max_basis)
        selfsubtraction_1_inner_products[0,max_basis::] = 0
        selfsubtraction_2_inner_products[0,max_basis::] = 0
        klipped_selfsub = np.dot(selfsubtraction_1_inner_products, original_KL) + \
                          np.dot(selfsubtraction_2_inner_products, delta_KL)

        return model_sci[None,:] - klipped_oversub - klipped_selfsub, klipped_oversub, klipped_selfsub
        #return model_sci[None,:], klipped_oversub, klipped_selfsub
    else:
        for k in range(Nlambda):
            selfsubtraction_1_inner_products[:,k,max_basis::] = 0
        selfsubtraction_1_inner_products = np.rollaxis(selfsubtraction_1_inner_products,0,1)
        selfsubtraction_2_inner_products[:,max_basis::] = 0
        # selfsubtraction_1_inner_products = (N_lambda or N_ref,max_basis,max_basis)
        # selfsubtraction_2_inner_products = (N_ref=max_basis,max_basis)
        # original_KL.shape = (max_basis,N_pix)
        # delta_KL.shape = (N_lambda or N_ref,max_basis,N_pix)
        klipped_selfsub1 = np.dot(selfsubtraction_1_inner_products, original_KL)
        klipped_selfsub2 = np.dot(selfsubtraction_2_inner_products, delta_KL)
        klipped_selfsub = klipped_selfsub1 + klipped_selfsub2

        # klipped_oversub.shape = (size(numbasis),Npix)
        # klipped_selfsub.shape = (size(numbasis),N_lambda or N_ref,N_pix)
        # klipped_oversub = Sum(<S|KL>KL)
        # klipped_selfsub = Sum(<N|DKL>KL) + Sum(<N|KL>DKL)
        return klipped_oversub, klipped_selfsub



def calculate_validity(covar_perturb, models_ref, numbasis, evals_orig, covar_orig, evecs_orig, KL_orig, delta_KL):
    """
    Calculate the validity of the perturbation based on the eigenvalues or the 2nd order term compared
     to the 0th order term of the covariance matrix expansion

    Args:
        evals_perturb: linear expansion of the perturbed covariance matrix (C_AS). Shape of N x N
        models_ref: N x p array of the N models corresponding to reference images.
                    Each model should contain spectral information
        numbasis: array of KL mode cutoffs
        evevs_orig: size of [N, maxKL]

    Returns:
        delta_KL_nospec: perturbed KL modes. Shape is (numKL, wv, pix)
    """

    # calculate the C_AA matrix, covariance of the model psf with itself in the sequence
    covars_model = np.dot(models_ref, models_ref.T)
    tot_basis = covars_model.shape[0]

    numbasis = np.clip(numbasis - 1, 0, tot_basis-1)
    max_basis = np.max(numbasis) + 1

    ## calculate eigenvectors/values including 1st order term in covariance matrix expansion
    #evals_linear, evecs_linear = la.eigh(covar_orig + covar_perturb, eigvals = (tot_basis-max_basis, tot_basis-1))
    #evals_linear = np.copy(evals_linear[::-1]) 
    ## calculate eigenvectors/values including first and 2nd order term in covariance matrix expansion
    #evals_full, evecs_full = la.eigh(covar_orig + covar_perturb + covars_model, eigvals = (tot_basis-max_basis, tot_basis-1))
    #evals_full = np.copy(evals_full[::-1])
    #
    #linear_perturb = evals_linear - evals_orig
    #quad_perturb = evals_full - evals_linear

    # Calculate ~second order of \delta KL


    evals_tiled = np.tile(evals_orig,(max_basis,1))
    np.fill_diagonal(evals_tiled,np.nan)
    evals_sqrt = np.sqrt(evals_orig)
    evalse_inv_sqrt = 1./evals_sqrt
    evals_ratio = (evalse_inv_sqrt[:,None]).dot(evals_sqrt[None,:])
    beta_tmp = 1./(evals_tiled.transpose()- evals_tiled)
    #print(evals)
    beta_tmp[np.diag_indices(np.size(evals_orig))] = -0.5/evals_orig
    beta = evals_ratio*beta_tmp

    alpha = (evecs_orig.transpose()).dot(covars_model).dot(evecs_orig)

    quad_delta_KL = (beta*alpha).dot(KL_orig)

    linear_perturb = np.std(delta_KL, axis=1)
    quad_perturb = np.std(quad_delta_KL, axis=1)


    perturb_mag = np.abs(quad_perturb/linear_perturb)

    perturb_mag[np.where(linear_perturb == 0)] = 0



    validity = np.zeros(np.size(numbasis))
    for i, basis_cutoff in enumerate(numbasis):
        validity[i] = np.mean(perturb_mag[:basis_cutoff+1])

    return validity


def klip_adi(imgs, models, centers, parangs, IWA, annuli=5, subsections=4, movement=3, numbasis=None,aligned_center=None, minrot=0): #Zack
    """
    KLIP PSF Subtraction using angular differential imaging, with expansion of covariance matrix

    Args:
        imgs: array of 2D images for ADI. Shape of array (N,y,x)
        models: array of 2D models for ADI corresponding to imgs. Shape of array (N,y,x)
        centers: N by 2 array of (x,y) coordinates of image centers
        parangs: N legnth array detailing parallactic angle of each image
        IWA: inner working angle (in pixels)
        anuuli: number of annuli to use for KLIP
        subsections: number of sections to break each annuli into
        movement: minimum amount of movement (in pixels) of an astrophysical source
                  to consider using that image for a refernece PSF
        numbasis: number of KL basis vectors to use (can be a scalar or list like). Length of b
        aligned_center: array of 2 elements [x,y] that all the KLIP subtracted images will be centered on for image
                        registration
        minrot: minimum PA rotation (in degrees) to be considered for use as a reference PSF (good for disks)

    Returns:
        sub_imgs: array of [array of 2D images (PSF subtracted)] using different number of KL basis vectors as
                    specified by numbasis. Shape of (b,N,y,x). Exception is if b==1. Then sub_imgs has the first
                    array stripped away and is shape of (N,y,x).
    """

    if numbasis is None:
        totalimgs = imgs.shape[0]
        numbasis = np.arange(1,totalimgs + 5,5)
        print numbasis
    else:
        if hasattr(numbasis,"__len__"):
            numbasis = np.array(numbasis)
        else:
            numbasis = np.array([numbasis])

    if aligned_center is None:
        aligned_center = [int(imgs.shape[2]//2),int(imgs.shape[1]//2)]

    allnans = np.where(np.isnan(imgs))

    #annuli
    dims = imgs.shape
    x,y = np.meshgrid(np.arange(dims[2] * 1.0),np.arange(dims[1]*1.0))
    nanpix = np.where(np.isnan(imgs[0]))
    OWA = np.sqrt(np.min((x[nanpix] - centers[0][0]) ** 2 + (y[nanpix] - centers[0][1]) ** 2))
    dr = float(OWA - IWA) / (annuli)

    rad_bounds = [(dr * rad + IWA, dr * (rad + 1) + IWA) for rad in range(annuli)]
    rad_bounds[annuli - 1] = (rad_bounds[annuli - 1][0], imgs[0].shape[0] / 2)

    dphi = 2 * np.pi / subsections
    phi_bounds = [[dphi * phi_i - np.pi, dphi * (phi_i + 1) - np.pi] for phi_i in range(subsections)]
    phi_bounds[-1][1] = 2. * np.pi

    sub_imgs = np.zeros([dims[0], dims[1] * dims[2], numbasis.shape[0]])

    #begin KLIP process for each image
    for img_num, pa in enumerate(parangs):
        recenteredimgs = np.array([klip.align_and_scale(frame, aligned_center, oldcenter) for frame, oldcenter in zip(imgs, centers)])
        recenteredmodels = np.array([klip.align_and_scale(frame, aligned_center, oldcenter) for frame, oldcenter in zip(models, centers)])

        #create coordinate system
        r = np.sqrt((x - aligned_center[0]) ** 2 + (y - aligned_center[1]) ** 2)
        phi = np.arctan2(y - aligned_center[1], x - aligned_center[0])

        #flatten img dimension
        flattenedimgs = recenteredimgs.reshape((dims[0], dims[1] * dims[2]))
        flattenedmodels = recenteredmodels.reshape((dims[0],dims[1] * dims[2]))

        r.shape = (dims[1] * dims[2])
        phi.shape = (dims[1] * dims[2])
        #iterate over the different sections
        for radstart, radend in rad_bounds:
            for phistart, phiend in phi_bounds:
                #grab the pixel location of the section we are going to anaylze
                section_ind = np.where((r >= radstart) & (r < radend) & (phi >= phistart) & (phi < phiend))
                if np.size(section_ind) == 0:
                    continue
                #grab the files suitable for reference PSF
                avg_rad = (radstart + radend) / 2.0
                moves = klip.estimate_movement(avg_rad, parang0=pa, parangs=parangs)
                file_ind = np.where((moves >= movement) & (np.abs(parangs - pa) > minrot))

                if np.size(file_ind) < 2:
                    print("less than 2 reference PSFs available, skipping...")
                    print((sub_imgs[img_num, section_ind]).shape)
                    print(np.zeros(np.size(section_ind)).shape)
#                    sub_imgs[img_num, section_ind] = np.zeros(np.size(section_ind))
                    continue
                images_math = flattenedimgs[file_ind[0], :]
                images_math = images_math[:, section_ind[0]]
                models_math = flattenedmodels[file_ind[0], :]
                models_math = models_math[:, section_ind[0]]

                sub_imgs[img_num, section_ind, :] = klip_math(flattenedimgs[img_num, section_ind][0], images_math, models_math, numbasis)

    #move number of KLIP modes as leading axis (i.e. move from shape (N,y,x,b) to (b,N,y,x)
    sub_imgs = np.rollaxis(sub_imgs.reshape((dims[0], dims[1], dims[2], numbasis.shape[0])), 3)
    #if we only passed in one value for numbasis (i.e. only want one PSF subtraction), strip off the number of basis)
    sub_imgs[:,allnans[0],allnans[1],allnans[2]] = np.nan
    if sub_imgs.shape[0] == 1:
        sub_imgs = sub_imgs[0]

    #derotate
        #img_list = []
        #for a in sub_imgs:
        #    img_list.append(np.array([rotate(img,pa,(140,140),center) for img, pa,center in zip(a,parangs,centers)]))
        #sub_imgs = np.asarray(img_list)

    #all of the image centers are now at aligned_center
    centers[:,0] = aligned_center[0]
    centers[:,1] = aligned_center[1]

    return sub_imgs


#####################################################################
################# Begin Parallelized Framework ######################
#####################################################################

def _tpool_init(original_imgs, original_imgs_shape, aligned_imgs, aligned_imgs_shape, output_imgs, output_imgs_shape,
                output_imgs_numstacked,
                pa_imgs, wvs_imgs, centers_imgs, interm_imgs, interm_imgs_shape, fmout_imgs, fmout_imgs_shape,
                perturbmag_imgs, perturbmag_imgs_shape):
    """
    Initializer function for the thread pool that initializes various shared variables. Main things to note that all
    except the shapes are shared arrays (mp.Array) - output_imgs does not need to be mp.Array and can be anything

    Args:
        original_imgs: original images from files to read and align&scale.
        original_imgs_shape: (N,y,x), N = number of frames = num files * num wavelengths
        aligned: aligned and scaled images for processing.
        aligned_imgs_shape: (wv, N, y, x), wv = number of wavelengths per datacube
        output_imgs: PSF subtraceted images
        output_imgs_shape: (N, y, x, b)
        output_imgs_numstacked: number of images stacked together for each pixel due to geometry overlap. Shape of
                                (N, y x). Output without the b dimension
        pa_imgs, wvs_imgs: arrays of size N with the PA and wavelength
        centers_img: array of shape (N,2) with [x,y] image center for image frame
        interm_imgs: intermediate data product shape - what is saved on a sector to sector basis before combining to
                     form the output of that sector. The first dimention should be N (i.e. same thing for each science
                     image)
        interm_imgs_shape: shape of interm_imgs. The first dimention should be N.
        fmout_imgs: array for output of forward modelling. What's stored in here depends on the class
        fmout_imgs_shape: shape of fmout
        perturbmag_imgs: array for output of size of linear perturbation to assess validity
        perturbmag_imgs_shape: shape of perturbmag_imgs
    """
    global original, original_shape, aligned, aligned_shape, outputs, outputs_shape, outputs_numstacked, img_pa, \
        img_wv, img_center, interm, interm_shape, fmout, fmout_shape, perturbmag, perturbmag_shape
    # original images from files to read and align&scale. Shape of (N,y,x)
    original = original_imgs
    original_shape = original_imgs_shape
    # aligned and scaled images for processing. Shape of (wv, N, y, x)
    aligned = aligned_imgs
    aligned_shape = aligned_imgs_shape
    # output images after KLIP processing
    outputs = output_imgs
    outputs_shape = output_imgs_shape
    outputs_numstacked = output_imgs_numstacked
    # parameters for each image (PA, wavelegnth, image center)
    img_pa = pa_imgs
    img_wv = wvs_imgs
    img_center = centers_imgs

    #intermediate and FM arrays
    interm = interm_imgs
    interm_shape = interm_imgs_shape
    fmout = fmout_imgs
    fmout_shape = fmout_imgs_shape
    perturbmag = perturbmag_imgs
    perturbmag_shape = perturbmag_imgs_shape


def _align_and_scale_subset(thread_index, aligned_center,numthreads = None,dtype=float):
    """
    Aligns and scales a subset of images

    Args:
        thread_index: index of thread, break-up algin and scale equally among threads
        algined_center: center to align things to
        numthreads: Number of threads to be used. if none mp.cpu_count() is used.
        dtype: data type of the arrays for numpy (Should match the type used for the shared multiprocessing arrays)

    Returns:
        None
    """
    original_imgs = _arraytonumpy(original, original_shape,dtype=dtype)
    wvs_imgs = _arraytonumpy(img_wv,dtype=dtype)
    centers_imgs = _arraytonumpy(img_center, (np.size(wvs_imgs),2),dtype=dtype)
    aligned_imgs = _arraytonumpy(aligned, aligned_shape,dtype=dtype)

    unique_wvs = np.unique(wvs_imgs)

    # calculate all possible combinations of images and wavelengths to scale to
    # this ordering should hopefully have better cache optimization?
    combos = [combo for combo in itertools.product(np.arange(original_imgs.shape[0]), np.arange(np.size(unique_wvs)))]

    if numthreads is None:
        numthreads = mp.cpu_count()

    # figure out which ones this thread should do
    numframes_todo = int(np.round(len(combos)/numthreads))
    leftovers = len(combos) % numthreads
    # the last thread needs to finish all of them
    if thread_index == numthreads - 1:
        combos_todo = combos[leftovers + thread_index*numframes_todo:]
        #print(len(combos), len(combos_todo), leftovers + thread_index*numframes_todo)
    else:
        if thread_index < leftovers:
            leftovers_completed = thread_index
            plusone = 1
        else:
            leftovers_completed = leftovers
            plusone = 0

        combos_todo = combos[leftovers_completed + thread_index*numframes_todo:(thread_index+1)*numframes_todo + leftovers_completed + plusone]
        #print(len(combos), len(combos_todo), leftovers_completed + thread_index*numframes_todo, (thread_index+1)*numframes_todo + leftovers_completed + plusone)

    #print(len(combos), len(combos_todo), leftovers, thread_index)

    for img_index, ref_wv_index in combos_todo:
        #aligned_imgs[ref_wv_index,img_index,:,:] = np.ones(original_imgs.shape[1:])
        aligned_imgs[ref_wv_index,img_index,:,:] = klip.align_and_scale(original_imgs[img_index], aligned_center,
                                                centers_imgs[img_index], unique_wvs[ref_wv_index]/wvs_imgs[img_index])
    return


def _get_section_indicies(input_shape, img_center, radstart, radend, phistart, phiend, padding, parang,IOWA):
    """
    Gets the pixels (via numpy.where) that correspond to this section

    Args:
        input_shape: shape of the image [ysize, xsize] [pixels]
        img_center: [x,y] image center [pxiels]
        radstart: minimum radial distance of sector [pixels]
        radend: maximum radial distance of sector [pixels]
        phistart: minimum azimuthal coordinate of sector [radians]
        phiend: maximum azimuthal coordinate of sector [radians]
        padding: number of pixels to pad to the sector [pixels]
        parang: how much to rotate phi due to field rotation [IN DEGREES]
        IOWA: tuple (IWA,OWA) where IWA = Inner working angle and OWA = Outer working angle both in pixels.
                It defines the separation interva in which klip will be run.

    Returns:
        sector_ind: the pixel coordinates that corespond to this sector
    """
    IWA,OWA = IOWA

    # create a coordinate system.
    x, y = np.meshgrid(np.arange(input_shape[1] * 1.0), np.arange(input_shape[0] * 1.0))
    x.shape = (x.shape[0] * x.shape[1]) # Flatten
    y.shape = (y.shape[0] * y.shape[1])
    r = np.sqrt((x - img_center[0])**2 + (y - img_center[1])**2)
    phi = np.arctan2(y - img_center[1], x - img_center[0])

    # incorporate padding
    #JB debug
    #print(padding,IWA,OWA)
    radstart = np.max([radstart-padding,IWA])
    if OWA is not None:
        radend = np.min([radend+padding,OWA])
    else:
        radend = radend+padding
    phistart = (phistart - padding/np.mean([radstart, radend])) % (2 * np.pi)
    phiend = (phiend + padding/np.mean([radstart, radend])) % (2 * np.pi)

    # grab the pixel location of the section we are going to anaylze
    phi_rotate = ((phi + np.radians(parang)) % (2.0 * np.pi))
    # normal case where there's no 2 pi wrap
    if phistart < phiend:
        section_ind = np.where((r >= radstart) & (r < radend) & (phi_rotate >= phistart) & (phi_rotate < phiend))
    # 2 pi wrap case
    else:
        section_ind = np.where((r >= radstart) & (r < radend) & ((phi_rotate >= phistart) | (phi_rotate < phiend)))

    ## JB debug
    #print (radstart,radend)
    #print (phistart/np.pi*180,phiend/np.pi*180)
    #phi_rotate[section_ind] = np.nan
    #phi_rotate.shape = (input_shape[0],input_shape[1])
    #plt.subplot(121)
    #plt.imshow(phi_rotate/np.pi*180)
    #plt.colorbar()


    return section_ind



def _save_rotated_section(input_shape, sector, sector_ind, output_img, output_img_numstacked, angle, radstart, radend, phistart, phiend, padding,IOWA, img_center, flipx=True,
                         new_center=None):
    """
    Rotate and save sector in output image at desired ranges

    Args:
        input_shape: shape of input_image
        sector: data in the sector to save to output_img
        sector_ind: index into input img (corresponding to input_shape) for the original sector
        output_img: the array to save the data to
        output_img_numstacked: array to increment region where we saved output to to bookkeep stacking. None for
                               skipping bookkeeping
        angle: angle that the sector needs to rotate (I forget the convention right now)

        The next 6 parameters define the sector geometry in input image coordinates
        radstart: radius from img_center of start of sector
        radend: radius from img_center of end of sector
        phistart: azimuthal start of sector
        phiend: azimuthal end of sector
        padding: amount of padding around each sector
        IOWA: tuple (IWA,OWA) where IWA = Inner working angle and OWA = Outer working angle both in pixels.
                It defines the separation interva in which klip will be run.
        img_center: center of image in input image coordinate

        flipx: if true, flip the x coordinate to switch coordinate handiness
        new_center: if not none, center of output_img. If none, center stays the same
    """
    # convert angle to radians
    angle_rad = np.radians(angle)

    #wrap phi
    phistart %= 2 * np.pi
    phiend %= 2 * np.pi

    #incorporate padding
    IWA,OWA = IOWA
    radstart_padded = np.max([radstart-padding,IWA])
    if OWA is not None:
        radend_padded = np.min([radend+padding,OWA])
    else:
        radend_padded = radend+padding
    phistart_padded = (phistart - padding/np.mean([radstart, radend])) % (2 * np.pi)
    phiend_padded = (phiend + padding/np.mean([radstart, radend])) % (2 * np.pi)

    # create the coordinate system of the image to manipulate for the transform
    dims = input_shape
    x, y = np.meshgrid(np.arange(dims[1], dtype=np.float32), np.arange(dims[0], dtype=np.float32))

    # if necessary, move coordinates to new center
    if new_center is not None:
        dx = new_center[0] - img_center[0]
        dy = new_center[1] - img_center[1]
        x -= dx
        y -= dy

    # flip x if needed to get East left of North
    if flipx is True:
        x = img_center[0] - (x - img_center[0])

    # do rotation. CW rotation formula to get a CCW of the image
    xp = (x-img_center[0])*np.cos(angle_rad) + (y-img_center[1])*np.sin(angle_rad) + img_center[0]
    yp = -(x-img_center[0])*np.sin(angle_rad) + (y-img_center[1])*np.cos(angle_rad) + img_center[1]

    if new_center is None:
        new_center = img_center

    rp = np.sqrt((xp - new_center[0])**2 + (yp - new_center[1])**2)
    phip = (np.arctan2(yp-new_center[1], xp-new_center[0]) + angle_rad) % (2 * np.pi)

    # grab sectors based on whether the phi coordinate wraps
    # padded sector
    # check to see if with padding, the phi coordinate wraps
    if phiend_padded >=  phistart_padded:
        # doesn't wrap
        in_padded_sector = ((rp >= radstart_padded) & (rp < radend_padded) &
                               (phip >= phistart_padded) & (phip < phiend_padded))
    else:
        # wraps
        in_padded_sector = ((rp >= radstart_padded) & (rp < radend_padded) &
                                            ((phip >= phistart_padded) | (phip < phiend_padded)))
    rot_sector_pix = np.where(in_padded_sector)

    # only padding
    # check to see if without padding, the phi coordinate wraps
    if phiend >=  phistart:
        # no wrap
        in_only_padding = np.where(((rp < radstart) | (rp >= radend) | (phip < phistart) | (phip >= phiend))
                                   & in_padded_sector)
    else:
        # wrap
        in_only_padding = np.where(((rp < radstart) | (rp >= radend) | ((phip < phistart) & (phip > phiend_padded))
                                    | ((phip >= phiend) & (phip < phistart_padded))) & in_padded_sector)
    rot_sector_pix_onlypadding = np.where(in_only_padding)

    blank_input = np.zeros(dims[1] * dims[0])
    blank_input[sector_ind] = sector
    blank_input.shape = [dims[0], dims[1]]

    # resample image based on new coordinates
    # scipy uses y,x convention when meshgrid uses x,y
    # stupid scipy functions can't work with masked arrays (NANs)
    # and trying to use interp2d with sparse arrays is way to slow
    # hack my way out of this by picking a really small value for NANs and try to detect them after the interpolation
    # then redo the transformation setting NaN to zero to reduce interpolation effects, but using the mask we derived
    minval = np.min([np.nanmin(blank_input), 0.0])
    nanpix = np.where(np.isnan(blank_input))
    medval = np.median(blank_input[np.where(~np.isnan(blank_input))])
    input_copy = np.copy(blank_input)
    input_copy[nanpix] = minval * 5.0
    rot_sector_mask = ndimage.map_coordinates(input_copy, [yp[rot_sector_pix], xp[rot_sector_pix]], cval=minval * 5.0)
    input_copy[nanpix] = medval
    rot_sector = ndimage.map_coordinates(input_copy, [yp[rot_sector_pix], xp[rot_sector_pix]], cval=np.nan)
    rot_sector[np.where(rot_sector_mask < minval)] = np.nan

    # save output sector. We need to reshape the array into 2d arrays to save it
    output_img.shape = [outputs_shape[1], outputs_shape[2]]
    output_img[rot_sector_pix] = np.nansum([output_img[rot_sector_pix], rot_sector], axis=0)
    output_img.shape = [outputs_shape[1] * outputs_shape[2]]

    # Increment the numstack counter if it is not None
    if output_img_numstacked is not None:
        output_img_numstacked.shape = [outputs_shape[1], outputs_shape[2]]
        output_img_numstacked[rot_sector_pix] += 1
        output_img_numstacked.shape = [outputs_shape[1] *  outputs_shape[2]]


def klip_parallelized(imgs, centers, parangs, wvs, IWA, fm_class, OWA=None, mode='ADI+SDI', annuli=5, subsections=4,
                      movement=None, flux_overlap=0.1,PSF_FWHM=3.5, numbasis=None,maxnumbasis=None, aligned_center=None, numthreads=None, minrot=0, maxrot=360,
                      spectrum=None, padding=3, save_klipped=True,
                      N_pix_sector = None,mute_progression = False):
    """
    multithreaded KLIP PSF Subtraction

    Args:
        imgs: array of 2D images for ADI. Shape of array (N,y,x)
        centers: N by 2 array of (x,y) coordinates of image centers
        parangs: N length array detailing parallactic angle of each image
        wvs: N length array of the wavelengths
        IWA: inner working angle (in pixels)
        fm_class: class that implements the the forward modelling functionality
        OWA: if defined, the outer working angle for pyklip. Otherwise, it will pick it as the cloest distance to a
            nan in the first frame
        mode: one of ['ADI', 'SDI', 'ADI+SDI'] for ADI, SDI, or ADI+SDI
        anuuli: Annuli to use for KLIP. Can be a number, or a list of 2-element tuples (a, b) specifying
                the pixel bondaries (a <= r < b) for each annulus
        subsections: Sections to break each annuli into. Can be a number [integer], or a list of 2-element tuples (a, b)
                     specifying the positon angle boundaries (a <= PA < b) for each section [radians]
        N_pix_sector: Rough number of pixels in a sector. Overwriting subsections and making it sepration dependent.
                  The number of subsections is defined such that the number of pixel is just higher than N_pix_sector.
                  I.e. subsections = floor(pi*(r_max^2-r_min^2)/N_pix_sector)
                  Warning: There is a bug if N_pix_sector is too big for the first annulus. The annulus is defined from
                            0 to 2pi which create a bug later on. It is probably in the way pa_start and pa_end are
                            defined in fm_from_eigen(). (I am taking about matched filter by the way)
        movement: minimum amount of movement (in pixels) of an astrophysical source
                  to consider using that image for a refernece PSF
        flux_overlap: Maximum fraction of flux overlap between a slice and any reference frames included in the
                    covariance matrix. Flux_overlap should be used instead of "movement" when a template spectrum is used.
                    However if movement is not None then the old code is used and flux_overlap is ignored.
                    The overlap is estimated for 1D gaussians with FWHM defined by PSF_FWHM. So note that the overlap is
                    not exactly the overlap of two real 2D PSF for a given instrument but it will behave similarly.
        PSF_FWHM: FWHM of the PSF used to calculate the overlap (cf flux_overlap). Default is FWHM = 3.5 corresponding
                to sigma ~ 1.5.
        numbasis: number of KL basis vectors to use (can be a scalar or list like). Length of b
                If numbasis is [None] the number of KL modes to be used is automatically picked based on the eigenvalues.
        maxnumbasis: Number of KL modes to be calculated from whcih numbasis modes will be taken.
        aligned_center: array of 2 elements [x,y] that all the KLIP subtracted images will be centered on for image
                        registration
        numthreads: number of threads to use. If none, defaults to using all the cores of the cpu

        minrot: minimum PA rotation (in degrees) to be considered for use as a reference PSF (good for disks)
        maxrot: maximum PA rotation (in degrees) to be considered for use as a reference PSF (temporal variability)

        spectrum: if not None, a array of length N with the flux of the template spectrum at each wavelength. Uses
                    minmove to determine the separation from the center of the segment to determine contamination and
                    the size of the PSF (TODO: make PSF size another quanitity)
                    (e.g. minmove=3, checks how much containmination is within 3 pixels of the hypothetical source)
                    if smaller than 10%, (hard coded quantity), then use it for reference PSF
        padding: for each sector, how many extra pixels of padding should we have around the sides.
        save_klipped: if True, will save the regular klipped image. If false, it wil not and sub_imgs will return None
        mute_progression: Mute the printing of the progression percentage. Indeed sometimes the overwriting feature
                        doesn't work and one ends up with thousands of printed lines. Therefore muting it can be a good
                        idea.


    Returns:
        sub_imgs: array of [array of 2D images (PSF subtracted)] using different number of KL basis vectors as
                    specified by numbasis. Shape of (b,N,y,x).
                  Note: this will be None if save_klipped is False
        fmout_np: output of forward modelling.
        perturbmag: output indicating the magnitude of the linear perturbation to assess validity of KLIP FM
    """

    ################## Interpret input arguments ####################

    # defaullt numbasis if none
    totalimgs = imgs.shape[0]
    if numbasis is None:
        maxbasis = np.min([totalimgs, 100]) #only going up to 100 KL modes by default
        numbasis = np.arange(1, maxbasis + 5, 5)
        print("KL basis not specified. Using default.", numbasis)
    else:
        if hasattr(numbasis, "__len__"):
            numbasis = np.array(numbasis)
        else:
            numbasis = np.array([numbasis])

    if movement is None:
        if spectrum is None:
            movement = 3

    if numbasis[0]==None:
        if np.size(numbasis)>1:
            print("numbasis should have only one element if numbasis[0] = 0.")
            return None

    if maxnumbasis is None and numbasis[0] is not None:
        maxnumbasis = np.max(numbasis)
    elif maxnumbasis is None and numbasis[0]==None:
        maxnumbasis = 100

    if numthreads is None:
        numthreads = mp.cpu_count()

    # default aligned_center if none:
    if aligned_center is None:
        aligned_center = [np.mean(centers[:,0]), np.mean(centers[:,1])]

    # save all bad pixels
    allnans = np.where(np.isnan(imgs))


    dims = imgs.shape
    if isinstance(annuli, int):
        # use first image to figure out how to divide the annuli
        # TODO: what to do with OWA
        # need to make the next 10 lines or so much smarter

        x, y = np.meshgrid(np.arange(dims[2] * 1.0), np.arange(dims[1] * 1.0))
        nanpix = np.where(np.isnan(imgs[0]))
        if OWA is None:
            OWA = np.sqrt(np.min((x[nanpix] - centers[0][0]) ** 2 + (y[nanpix] - centers[0][1]) ** 2))
        dr = float(OWA - IWA) / (annuli)
        # calculate the annuli
        rad_bounds = [(dr * rad + IWA, dr * (rad + 1) + IWA) for rad in range(annuli)]
        # last annulus should mostly emcompass everything
        # rad_bounds[annuli - 1] = (rad_bounds[annuli - 1][0], imgs[0].shape[0])
    else:
        rad_bounds = annuli

    if N_pix_sector is None:
        if isinstance(subsections, int):
            # divide annuli into subsections
            dphi = 2 * np.pi / subsections
            phi_bounds = [[dphi * phi_i, dphi * (phi_i + 1)] for phi_i in range(subsections)]
            phi_bounds[-1][1] = 2 * np.pi - 0.0001
        else:
            phi_bounds = [[(-(pa - np.pi/2)) % (2*np.pi) for pa in pa_tuple[::-1]] for pa_tuple in subsections]

        iterator_sectors = itertools.product(rad_bounds, phi_bounds)
        tot_sectors = len(rad_bounds)*len(phi_bounds)
    else:
        iterator_sectors=[]
        for [r_min,r_max] in rad_bounds:
            curr_sep_subsections = int(np.pi*(r_max**2-r_min**2)/N_pix_sector) # equivalent to using floor but casting as well
            # divide annuli into subsections
            dphi = 2 * np.pi / curr_sep_subsections
            phi_bounds_list = [[dphi * phi_i, dphi * (phi_i + 1)] for phi_i in range(curr_sep_subsections)]
            phi_bounds_list[-1][1] = 2 * np.pi
            # for phi_bound in phi_bounds_list:
            #     print(((r_min,r_max),phi_bound) )
            iterator_sectors.extend([((r_min,r_max),phi_bound) for phi_bound in phi_bounds_list ])
        tot_sectors = len(iterator_sectors)

    global tot_iter
    tot_iter = np.size(np.unique(wvs)) * tot_sectors
    ##JB debug
    #print(phi_bounds[0][0]/np.pi*180,phi_bounds[0][1]/np.pi*180)
    #print(iterator_sectors)
    #print(rad_bounds)
    #print(phi_bounds_list)
    #return None


    ########################### Create Shared Memory ###################################

    # implement the thread pool
    # make a bunch of shared memory arrays to transfer data between threads
    # make the array for the original images and initalize it
    original_imgs = mp.Array(fm_class.mp_data_type, np.size(imgs))
    original_imgs_shape = imgs.shape
    original_imgs_np = _arraytonumpy(original_imgs, original_imgs_shape,dtype=fm_class.np_data_type)
    original_imgs_np[:] = imgs
    # make array for recentered/rescaled image for each wavelength
    unique_wvs = np.unique(wvs)
    recentered_imgs = mp.Array(fm_class.mp_data_type, np.size(imgs)*np.size(unique_wvs))
    recentered_imgs_shape = (np.size(unique_wvs),) + imgs.shape

    # remake the PA, wv, and center arrays as shared arrays
    pa_imgs = mp.Array(fm_class.mp_data_type, np.size(parangs))
    pa_imgs_np = _arraytonumpy(pa_imgs,dtype=fm_class.np_data_type)
    pa_imgs_np[:] = parangs
    wvs_imgs = mp.Array(fm_class.mp_data_type, np.size(wvs))
    wvs_imgs_np = _arraytonumpy(wvs_imgs,dtype=fm_class.np_data_type)
    wvs_imgs_np[:] = wvs
    centers_imgs = mp.Array(fm_class.mp_data_type, np.size(centers))
    centers_imgs_np = _arraytonumpy(centers_imgs, centers.shape,dtype=fm_class.np_data_type)
    centers_imgs_np[:] = centers

    # make output array which also has an extra dimension for the number of KL modes to use
    if save_klipped:
        output_imgs = mp.Array(fm_class.mp_data_type, np.size(imgs)*np.size(numbasis))
        output_imgs_np = _arraytonumpy(output_imgs,dtype=fm_class.np_data_type)
        output_imgs_np[:] = np.nan
        output_imgs_numstacked = mp.Array(ctypes.c_int, np.size(imgs))
    else:
        output_imgs = None
        output_imgs_numstacked = None

    output_imgs_shape = imgs.shape + numbasis.shape
    # make an helper array to count how many frames overlap at each pixel


    # Create Custom Shared Memory array fmout to save output of forward modelling
    fmout_data, fmout_shape = fm_class.alloc_fmout(output_imgs_shape)
    # Create shared memory to keep track of validity of perturbation
    perturbmag, perturbmag_shape = fm_class.alloc_perturbmag(output_imgs_shape, numbasis)

    # align and scale the images for each image. Use map to do this asynchronously]
    tpool = mp.Pool(processes=numthreads, initializer=_tpool_init,
                   initargs=(original_imgs, original_imgs_shape, recentered_imgs, recentered_imgs_shape, output_imgs,
                             output_imgs_shape, output_imgs_numstacked, pa_imgs, wvs_imgs, centers_imgs, None, None,
                             fmout_data, fmout_shape,perturbmag,perturbmag_shape), maxtasksperchild=50)

    # # SINGLE THREAD DEBUG PURPOSES ONLY
    if not parallel:
        _tpool_init(original_imgs, original_imgs_shape, recentered_imgs, recentered_imgs_shape, output_imgs,
                                 output_imgs_shape, output_imgs_numstacked, pa_imgs, wvs_imgs, centers_imgs, None, None,
                                 fmout_data, fmout_shape,perturbmag,perturbmag_shape)



    print("Begin align and scale images for each wavelength")
    aligned_outputs = []
    for threadnum in range(numthreads):
        #multitask this
        aligned_outputs += [tpool.apply_async(_align_and_scale_subset, args=(threadnum, aligned_center,numthreads,fm_class.np_data_type))]

        #save it to shared memory
    for aligned_output in aligned_outputs:
            aligned_output.wait()

    print("Align and scale finished")

    # list to store each threadpool task
    tpool_outputs = []
    sector_job_queued = np.zeros(tot_sectors) # count for jobs in the tpool queue for each sector

    # as each is finishing, queue up the aligned data to be processed with KLIP
    N_it = 0
    N_tot_it = totalimgs*tot_sectors
    time_spent_per_sector_list = []
    time_spent_last_sector=0
    for sector_index, ((radstart, radend),(phistart,phiend)) in enumerate(iterator_sectors):
        t_start_sector = time()
        print("Starting KLIP for sector {0}/{1}".format(sector_index+1,tot_sectors))
        if len(time_spent_per_sector_list)==0:
            print("Time spent on last sector: {0:.0f}s".format(0))
            print("Time spent since beginning: {0:.0f}s".format(0))
            print("First sector: Can't predict remaining time")
        else:
            print("Time spent on last sector: {0:.0f}s".format(time_spent_last_sector))
            print("Time spent since beginning: {0:.0f}s".format(np.sum(time_spent_per_sector_list)))
            print("Estimated remaining time: {0:.0f}s".format((tot_sectors-sector_index)*np.mean(time_spent_per_sector_list)))
        # calculate sector size
        section_ind = _get_section_indicies(original_imgs_shape[1:], aligned_center, radstart, radend, phistart, phiend,
                                            padding, 0,[IWA,OWA])
        #print(np.shape(section_ind))
        #print(radstart, radend, phistart, phiend)

        if fm_class.skip_section(radstart, radend, phistart, phiend):
            continue

        sector_size = np.size(section_ind) #+ 2 * (radend- radstart) # some sectors are bigger than others due to boundary
        interm_data, interm_shape = fm_class.alloc_interm(sector_size, original_imgs_shape[0])

        for wv_index, wv_value in enumerate(unique_wvs):

            # pick out the science images that need PSF subtraction for this wavelength
            scidata_indicies = np.where(wvs == wv_value)[0]

            # perform KLIP asynchronously for each group of files of a specific wavelength and section of the image
            sector_job_queued[sector_index] += scidata_indicies.shape[0]
            if parallel:
                tpool_outputs += [tpool.apply_async(_klip_section_multifile_perfile,
                                                    args=(file_index, sector_index, radstart, radend, phistart, phiend,
                                                          parang, wv_value, wv_index, (radstart + radend) / 2., padding,(IWA,OWA),
                                                          numbasis,maxnumbasis,
                                                          movement,flux_overlap,PSF_FWHM, aligned_center, minrot, maxrot, mode, spectrum,
                                                          fm_class))
                                    for file_index,parang in zip(scidata_indicies, pa_imgs_np[scidata_indicies])]

            # # SINGLE THREAD DEBUG PURPOSES ONLY
            if not parallel:
                tpool_outputs += [_klip_section_multifile_perfile(file_index, sector_index, radstart, radend, phistart, phiend,
                                                                  parang, wv_value, wv_index, (radstart + radend) / 2., padding,(IWA,OWA),
                                                                  numbasis,maxnumbasis,
                                                                  movement,flux_overlap,PSF_FWHM, aligned_center, minrot, maxrot, mode, spectrum,
                                                                  fm_class)
                                    for file_index,parang in zip(scidata_indicies, pa_imgs_np[scidata_indicies])]

        # Run post processing on this sector here
        # Can be multithreaded code using the threadpool defined above
        # Check tpool job outputs. It there is stuff, go do things with it
        N_it_perSector = 0
        if parallel:
            while len(tpool_outputs) > 0:
                tpool_outputs.pop(0).wait()
                N_it = N_it+1
                N_it_perSector = N_it_perSector+1
                if not mute_progression:
                    stdout.write("\r {0:.2f}% of sector, {1:.2f}% of total completed".format(100*float(N_it_perSector)/float(totalimgs),100*float(N_it)/float(N_tot_it)))
                    stdout.flush()
                #JB debug
                #print("outputs klip_section_multifile_perfile",tpool_outputs)

            # if this is the last job finished for this sector,
            # do something here?

        # newline for next sector
        stdout.write("\n")


        # run custom function to handle end of sector post-processing analysis
        interm_data_np = _arraytonumpy(interm_data, interm_shape,dtype=fm_class.np_data_type)
        fmout_np = _arraytonumpy(fmout_data, fmout_shape,dtype=fm_class.np_data_type)
        fm_class.fm_end_sector(interm_data=interm_data_np, fmout=fmout_np, sector_index=sector_index,
                               section_indicies=section_ind)

        # Add time spent on last sector to the list
        time_spent_last_sector = time() - t_start_sector
        time_spent_per_sector_list.append(time_spent_last_sector)



    #close to pool now and make sure there's no processes still running (there shouldn't be or else that would be bad)
    print("Closing threadpool")
    tpool.close()
    tpool.join()

    # finished!
    # Mean the output images if save_klipped is True
    if save_klipped:
        # Let's take the mean based on number of images stacked at a location
        sub_imgs = _arraytonumpy(output_imgs, output_imgs_shape,dtype=fm_class.np_data_type)
        sub_imgs_numstacked = _arraytonumpy(output_imgs_numstacked, original_imgs_shape, dtype=ctypes.c_int)
        sub_imgs = sub_imgs / sub_imgs_numstacked[:,:,:,None]

        # Let's reshape the output images
        # move number of KLIP modes as leading axis (i.e. move from shape (N,y,x,b) to (b,N,y,x)
        sub_imgs = np.rollaxis(sub_imgs.reshape((dims[0], dims[1], dims[2], numbasis.shape[0])), 3)

        #restore bad pixels
        sub_imgs[:, allnans[0], allnans[1], allnans[2]] = np.nan
    else:
        sub_imgs = None

    # put any finishing touches on the FM Output
    fmout_np = _arraytonumpy(fmout_data, fmout_shape,dtype=fm_class.np_data_type)
    fmout_np = fm_class.cleanup_fmout(fmout_np)

    # convert pertrubmag to numpy
    perturbmag_np = _arraytonumpy(perturbmag, perturbmag_shape,dtype=fm_class.np_data_type)

    #all of the image centers are now at aligned_center
    centers[:,0] = aligned_center[0]
    centers[:,1] = aligned_center[1]

    # Output for the sole PSFs
    return sub_imgs, fmout_np, perturbmag_np



def _klip_section_multifile_perfile(img_num, sector_index, radstart, radend, phistart, phiend, parang, wavelength,
                                    wv_index, avg_rad, padding,IOWA,
                                    numbasis,maxnumbasis, minmove,flux_overlap,PSF_FWHM, ref_center, minrot, maxrot,
                                    mode, spectrum,
                                    fm_class):
    """
    Imitates the rest of _klip_section for the multifile code. Does the rest of the PSF reference selection

    Args:
        img_num: file index for the science image to process
        sector: index for the section of the image. Used for return purposes only
        radstart: radial distance of inner edge of annulus
        radend: radial distance of outer edge of annulus
        phistart: start of azimuthal sector (in radians)
        phiend: end of azimuthal sector (in radians)
        parang: PA of science iamge
        wavelength: wavelength of science image
        wv_index: array index of the wavelength of the science image
        avg_rad: average radius of this annulus
        padding: number of pixels to pad the sector by
        IOWA: tuple (IWA,OWA) where IWA = Inner working angle and OWA = Outer working angle both in pixels.
                It defines the separation interva in which klip will be run.
        numbasis: number of KL basis vectors to use (can be a scalar or list like). Length of b
                If numbasis is [None] the number of KL modes to be used is automatically picked based on the eigenvalues.
        maxnumbasis: Number of KL modes to be calculated from whcih numbasis modes will be taken.
        minmove: minimum movement between science image and PSF reference image to use PSF reference image (in pixels)
        flux_overlap: Maximum fraction of flux overlap between a slice and any reference frames included in the
                    covariance matrix. Flux_overlap should be used instead of "movement" when a template spectrum is used.
                    However if movement is not None then the old code is used and flux_overlap is ignored.
                    The overlap is estimated for 1D gaussians with FWHM defined by PSF_FWHM. So note that the overlap is
                    not exactly the overlap of two real 2D PSF for a given instrument but it will behave similarly.
        PSF_FWHM: FWHM of the PSF used to calculate the overlap (cf flux_overlap). Default is FWHM = 3.5 corresponding
                to sigma ~ 1.5.
        maxmove:minimum movement (opposite of minmove) - CURRENTLY NOT USED
        mode: one of ['ADI', 'SDI', 'ADI+SDI'] for ADI, SDI, or ADI+SDI
        spectrum: if not None, a array of length N with the flux of the template spectrum at each wavelength. Uses
                    minmove to determine the separation from the center of the segment to determine contamination and
                    the size of the PSF (TODO: make PSF size another quanitity)
                    (e.g. minmove=3, checks how much containmination is within 3 pixels of the hypothetical source)
                    if smaller than 10%, (hard coded quantity), then use it for reference PSF

    Return:
        sector_index: used for tracking jobs
        Saves image to output array defined in _tpool_init()
    """

    # get the indicies in the aligned data that correspond to the section and the section without padding
    #print(img_num)
    IWA,OWA = IOWA
    section_ind = _get_section_indicies(original_shape[1:], ref_center, radstart, radend, phistart, phiend,
                                            padding, parang,IOWA)
    section_ind_nopadding = _get_section_indicies(original_shape[1:], ref_center, radstart, radend, phistart, phiend,
                                            0, parang,IOWA)

    if np.size(section_ind) <= 1:
        print("section is too small ({0} pixels), skipping...".format(np.size(section_ind)))
        return False
    #print(np.size(section_ind), np.min(phi_rotate), np.max(phi_rotate), phistart, phiend)

    #load aligned images for this wavelength
    aligned_imgs = _arraytonumpy(aligned, (aligned_shape[0], aligned_shape[1], aligned_shape[2] * aligned_shape[3]),dtype=fm_class.np_data_type)[wv_index]
    ref_psfs = aligned_imgs[:,  section_ind[0]]


    #do the same for the reference PSFs
    #playing some tricks to vectorize the subtraction of the mean for each row
    ref_psfs_mean_sub = ref_psfs - np.nanmean(ref_psfs, axis=1)[:, None]
    ref_psfs_mean_sub[np.where(np.isnan(ref_psfs_mean_sub))] = 0

    #calculate the covariance matrix for the reference PSFs
    #note that numpy.cov normalizes by p-1 to get the NxN covariance matrix
    #we have to correct for that in the klip.klip_math routine when consturcting the KL
    #vectors since that's not part of the equation in the KLIP paper
    covar_psfs = np.cov(ref_psfs_mean_sub)
    #also calculate correlation matrix since we'll use that to select reference PSFs
    covar_diag = np.diagflat(1./np.sqrt(np.diag(covar_psfs)))
    corr_psfs = np.dot( np.dot(covar_diag, covar_psfs ), covar_diag)


    # grab the files suitable for reference PSF
    # load shared arrays for wavelengths and PAs
    wvs_imgs = _arraytonumpy(img_wv,dtype=fm_class.np_data_type)
    pa_imgs = _arraytonumpy(img_pa,dtype=fm_class.np_data_type)
    # calculate average movement in this section for each PSF reference image w.r.t the science image
    moves = klip.estimate_movement(avg_rad, parang, pa_imgs, wavelength, wvs_imgs, mode)
    # check all the PSF selection criterion
    # enough movement of the astrophyiscal source
    if spectrum is None:
        goodmv = (moves >= minmove)
    else:
        if minmove is not None:
            if minmove > 0:
                # optimize the selection based on the spectral template rather than just an exclusion principle
                goodmv = (spectrum * norm.sf(moves-minmove/2.355, scale=minmove/2.355) <= 0.1 * spectrum[wv_index])
            else:
                # handle edge case of minmove == 0
                goodmv = (moves >= minmove) # should be all true
        else:
            # Calculate the flux overlap between the current slice and all the other based on moves and PSF_FWHM.
            overlaps = (spectrum * norm.sf(moves-PSF_FWHM/2.355, scale=PSF_FWHM/2.355))/spectrum[wv_index]
            # optimize the selection based on the spectral template rather than just an exclusion principle
            goodmv = overlaps <= flux_overlap

    # enough field rotation
    if minrot > 0:
        goodmv = (goodmv) & (np.abs(pa_imgs - parang) >= minrot)

    # if no SDI, don't use other wavelengths
    if "SDI" not in mode.upper():
        goodmv = (goodmv) & (wvs_imgs == wavelength)
    # if no ADI, don't use other parallactic angles
    if "ADI" not in mode.upper():
        goodmv = (goodmv) & (pa_imgs == parang)

    # if minrot > 0:
    #     file_ind = np.where((moves >= minmove) & (np.abs(pa_imgs - parang) >= minrot))
    # else:
    #     file_ind = np.where(moves >= minmove)
    # select the good reference PSFs
    file_ind = np.where(goodmv)
    if np.size(file_ind[0]) < 2:
        print("less than 2 reference PSFs available for minmove={0}, skipping...".format(minmove))
        return False
    # pick out a subarray. Have to play around with indicies to get the right shape to index the matrix
    covar_files = covar_psfs[file_ind[0].reshape(np.size(file_ind), 1), file_ind[0]]

    # pick only the most correlated reference PSFs if there's more than enough PSFs
    maxbasis_requested = maxnumbasis
    maxbasis_possible = np.size(file_ind)
    if maxbasis_possible > maxbasis_requested:
        xcorr = corr_psfs[img_num, file_ind[0]]  # grab the x-correlation with the sci img for valid PSFs
        sort_ind = np.argsort(xcorr)
        closest_matched = sort_ind[-maxbasis_requested:]  # sorted smallest first so need to grab from the end
        # grab the new and smaller covariance matrix
        covar_files = covar_files[closest_matched.reshape(np.size(closest_matched), 1), closest_matched]
        # grab smaller set of reference PSFs
        ref_psfs_selected = ref_psfs[file_ind[0][closest_matched], :]
        ref_psfs_indicies = file_ind[0][closest_matched]
    else:
        # else just grab the reference PSFs for all the valid files
        ref_psfs_selected = ref_psfs[file_ind[0], :]
        ref_psfs_indicies = file_ind[0]

    # create a selection matrix for selecting elements
    unique_wvs = np.unique(wvs_imgs)
    numwv = np.size(unique_wvs)
    numcubes = np.size(wvs_imgs)/numwv
    numpix = np.shape(section_ind)[1]
    numref = np.shape(ref_psfs_indicies)[0]


    aligned_imgs = _arraytonumpy(aligned, (aligned_shape[0], aligned_shape[1], aligned_shape[2] * aligned_shape[3]),dtype=fm_class.np_data_type)[wv_index]

    # convert to numpy array if we are saving outputs
    output_imgs = _arraytonumpy(outputs, (outputs_shape[0], outputs_shape[1]*outputs_shape[2], outputs_shape[3]),dtype=fm_class.np_data_type)
    output_imgs_numstacked = _arraytonumpy(outputs_numstacked, (outputs_shape[0], outputs_shape[1]*outputs_shape[2]), dtype=ctypes.c_int)

    # convert to numpy array if fmout is defined
    fmout_np = _arraytonumpy(fmout, fmout_shape,dtype=fm_class.np_data_type)
    # convert to numpy array if pertrubmag is defined
    perturbmag_np = _arraytonumpy(perturbmag, perturbmag_shape,dtype=fm_class.np_data_type)

    # run regular KLIP and get the klipped img along with KL modes and eigenvalues/vectors of covariance matrix
    klip_math_return = klip_math(aligned_imgs[img_num, section_ind[0]], ref_psfs_selected, numbasis,
                                 covar_psfs=covar_files,)
    klipped, original_KL, evals, evecs = klip_math_return

    # write standard klipped image to output if we are saving outputs
    if output_imgs is not None:
        for thisnumbasisindex in range(klipped.shape[1]):
            if thisnumbasisindex == 0:
                # only increment the numstack counter for the first KL mode
                _save_rotated_section([original_shape[1], original_shape[2]], klipped[:, thisnumbasisindex], section_ind,
                                 output_imgs[img_num,:,thisnumbasisindex], output_imgs_numstacked[img_num], parang,
                                 radstart, radend, phistart, phiend, padding,IOWA, ref_center, flipx=True)
            else:
                _save_rotated_section([original_shape[1], original_shape[2]], klipped[:, thisnumbasisindex], section_ind,
                                 output_imgs[img_num,:,thisnumbasisindex], None, parang,
                                 radstart, radend, phistart, phiend, padding,IOWA, ref_center, flipx=True)


    # call FM Class to handle forward modelling if it wants to. Basiclaly we are passing in everything as a variable
    # and it can choose which variables it wants to deal with using **kwargs
    # result is stored in fmout
    fm_class.fm_from_eigen(klmodes=original_KL, evals=evals, evecs=evecs,
                          input_img_shape=[original_shape[1], original_shape[2]], input_img_num=img_num,
                          ref_psfs_indicies=ref_psfs_indicies, section_ind=section_ind, aligned_imgs=aligned_imgs,
                          pas=pa_imgs[ref_psfs_indicies], wvs=wvs_imgs[ref_psfs_indicies], radstart=radstart,
                          radend=radend, phistart=phistart, phiend=phiend, padding=padding,IOWA = IOWA, ref_center=ref_center,
                          parang=parang, ref_wv=wavelength, numbasis=numbasis,maxnumbasis=maxnumbasis,
                           fmout=fmout_np,perturbmag = perturbmag_np,klipped=klipped, covar_files=covar_files)

    return sector_index


def klip_dataset(dataset, fm_class, mode="ADI+SDI", outputdir=".", fileprefix="pyklipfm", annuli=5, subsections=4,
                 OWA=None, N_pix_sector=None, movement=None, flux_overlap=0.1, PSF_FWHM=3.5, minrot=0, padding=3,
                 numbasis=None, maxnumbasis=None, numthreads=None, calibrate_flux=False, aligned_center=None,
                 spectrum=None, highpass=False, save_klipped=True, mute_progression=False):
    """
    Run KLIP-FM on a dataset object

    Args:
        dataset: an instance of Instrument.Data (see instruments/ subfolder)
        fm_class: class that implements the the forward modelling functionality
        mode: one of ['ADI', 'SDI', 'ADI+SDI'] for ADI, SDI, or ADI+SDI
        anuuli: Annuli to use for KLIP. Can be a number, or a list of 2-element tuples (a, b) specifying
                the pixel bondaries (a <= r < b) for each annulus
        subsections: Sections to break each annuli into. Can be a number [integer], or a list of 2-element tuples (a, b)
                     specifying the positon angle boundaries (a <= PA < b) for each section [radians]
        OWA: if defined, the outer working angle for pyklip. Otherwise, it will pick it as the cloest distance to a
            nan in the first frame
        N_pix_sector: Rough number of pixels in a sector. Overwriting subsections and making it sepration dependent.
                  The number of subsections is defined such that the number of pixel is just higher than N_pix_sector.
                  I.e. subsections = floor(pi*(r_max^2-r_min^2)/N_pix_sector)
                  Warning: There is a bug if N_pix_sector is too big for the first annulus. The annulus is defined from
                            0 to 2pi which create a bug later on. It is probably in the way pa_start and pa_end are
                            defined in fm_from_eigen(). (I am taking about matched filter by the way)
        movement: minimum amount of movement (in pixels) of an astrophysical source
                  to consider using that image for a refernece PSF
        flux_overlap: Maximum fraction of flux overlap between a slice and any reference frames included in the
                    covariance matrix. Flux_overlap should be used instead of "movement" when a template spectrum is used.
                    However if movement is not None then the old code is used and flux_overlap is ignored.
                    The overlap is estimated for 1D gaussians with FWHM defined by PSF_FWHM. So note that the overlap is
                    not exactly the overlap of two real 2D PSF for a given instrument but it will behave similarly.
        PSF_FWHM: FWHM of the PSF used to calculate the overlap (cf flux_overlap). Default is FWHM = 3.5 corresponding
                to sigma ~ 1.5.
        minrot: minimum PA rotation (in degrees) to be considered for use as a reference PSF (good for disks)
        padding: for each sector, how many extra pixels of padding should we have around the sides.
        numbasis: number of KL basis vectors to use (can be a scalar or list like). Length of b
                If numbasis is [None] the number of KL modes to be used is automatically picked based on the eigenvalues.
        maxnumbasis: Number of KL modes to be calculated from whcih numbasis modes will be taken.

        numthreads: number of threads to use. If none, defaults to using all the cores of the cpu
        calibrate_flux: if true, flux calibrates the regular KLIP subtracted data. DOES NOT CALIBRATE THE FM
        aligned_center: array of 2 elements [x,y] that all the KLIP subtracted images will be centered on for image
                        registration
        spectrum: if not None, a array of length N with the flux of the template spectrum at each wavelength. Uses
                    minmove to determine the separation from the center of the segment to determine contamination and
                    the size of the PSF (TODO: make PSF size another quanitity)
                    (e.g. minmove=3, checks how much containmination is within 3 pixels of the hypothetical source)
                    if smaller than 10%, (hard coded quantity), then use it for reference PSF
        highpass:       if True, run a Gaussian high pass filter (default size is sigma=imgsize/10)
                            can also be a number specifying FWHM of box in pixel units
        save_klipped: if True, will save the regular klipped image. If false, it wil not and sub_imgs will return None
        mute_progression: Mute the printing of the progression percentage. Indeed sometimes the overwriting feature
                        doesn't work and one ends up with thousands of printed lines. Therefore muting it can be a good
                        idea.

    """

    ########### Sanitize input arguments ###########

    # numbasis default, needs to be array
    if numbasis is None:
        totalimgs = dataset.input.shape[0]
        maxbasis = np.min([totalimgs, 100]) # only going up to 100 KL modes by default
        numbasis = np.arange(1, maxbasis + 5, 5)
        print("KL basis not specified. Using default.", numbasis)
    else:
        if hasattr(numbasis, "__len__"):
            numbasis = np.array(numbasis)
        else:
            numbasis = np.array([numbasis])

    # default aligned_center if none:
    if aligned_center is None:
        aligned_center = [np.mean(dataset.centers[:,0]), np.mean(dataset.centers[:,1])]

    # high pass filter?
    if isinstance(highpass, bool):
        if highpass:
            dataset.input = high_pass_filter_imgs(dataset.input, numthreads=numthreads)
    else:
        # should be a number
        if isinstance(highpass, (float, int)):
            fourier_sigma_size = (dataset.input.shape[1]/(highpass)) / (2*np.sqrt(2*np.log(2)))
            dataset.input = high_pass_filter_imgs(dataset.input, numthreads=numthreads, filtersize=fourier_sigma_size)

    # output dir edge case
    if outputdir == "":
        outputdir = "."

    # spectral template
    if spectrum is not None:
        if spectrum.lower() == "methane":
            pykliproot = os.path.dirname(os.path.realpath(__file__))
            spectrum_dat = np.loadtxt(os.path.join(pykliproot,"t800g100nc.flx"))[:160] #skip wavelegnths longer of 10 microns
            spectrum_wvs = spectrum_dat[:,1]
            spectrum_fluxes = spectrum_dat[:,3]
            spectrum_interpolation = sinterp.interp1d(spectrum_wvs, spectrum_fluxes, kind='cubic')

            spectra_template = spectrum_interpolation(dataset.wvs)
        else:
            raise ValueError("{0} is not a valid spectral template. Only currently supporting 'methane'"
                             .format(spectrum))
    else:
        spectra_template = None

    # save klip parameters as a string
    klipparams = "fmlib={fmclass}, mode={mode},annuli={annuli},subsect={subsections},sector_N_pix={sector_N_pix}," \
                 "fluxoverlap={fluxoverlap}, psf_fwhm={psf_fwhm}, minmove={movement}" \
                 "numbasis={numbasis}/{maxbasis},minrot={minrot},calibflux={calibrate_flux},spectrum={spectrum}," \
                 "highpass={highpass}".format(mode=mode, annuli=annuli, subsections=subsections, movement=movement,
                                              numbasis="{numbasis}", maxbasis=np.max(numbasis), minrot=minrot,
                                              calibrate_flux=calibrate_flux, spectrum=spectrum, highpass=highpass,
                                              sector_N_pix=N_pix_sector, fluxoverlap=flux_overlap, psf_fwhm=PSF_FWHM,
                                              fmclass=fm_class)
    dataset.klipparams = klipparams

    klip_outputs = klip_parallelized(dataset.input, dataset.centers, dataset.PAs, dataset.wvs, dataset.IWA, fm_class,
                                     OWA=OWA, mode=mode, annuli=annuli, subsections=subsections, movement=movement,
                                     flux_overlap=flux_overlap, PSF_FWHM=PSF_FWHM, numbasis=numbasis,
                                     maxnumbasis=maxnumbasis, aligned_center=aligned_center, numthreads=numthreads,
                                     minrot=minrot, spectrum=spectra_template, padding=padding, save_klipped=True,
                                     N_pix_sector=N_pix_sector, mute_progression=mute_progression)

    klipped, fmout, perturbmag = klip_outputs # images are already rotated North up East left

    # write fmout
<<<<<<< HEAD
    fm_class.save_fmout(dataset, fmout, outputdir, fileprefix, numbasis, klipparams=klipparams,
                        calibrate_flux=calibrate_flux, spectrum=spectra_template)
=======
    fm_class.save_fmout(dataset, fmout, outputdir, fileprefix, numbasis, klipparams=klipparams, 
                        calibrate_flux=calibrate_flux, spectrum=spectra_template)
    
>>>>>>> 5a15646a

    # if we want to save the klipped image
    if save_klipped:
        # store it in the dataset object
        dataset.output = klipped
        dataset.centers[:,0] = aligned_center[0]
        dataset.centers[:,1] = aligned_center[1]

        # write to disk. Filepath
        outputdirpath = os.path.realpath(outputdir)
        print("Writing KLIPed Images to directory {0}".format(outputdirpath))


        # collapse in time and wavelength to examine KL modes
        if spectrum is None:
            KLmode_cube = np.nanmean(dataset.output, axis=1)
        else:
            #do the mean combine by weighting by the spectrum
            KLmode_cube = np.nanmean(dataset.output * spectra_template[None,:,None,None], axis=1)\
                          / np.mean(spectra_template)

        # broadband flux calibration for KL mode cube
        if calibrate_flux:
            KLmode_cube = dataset.calibrate_output(KLmode_cube, spectral=False)
        dataset.savedata(outputdirpath + '/' + fileprefix + "-klipped-KLmodes-all.fits", KLmode_cube,
                         klipparams=klipparams.format(numbasis=str(numbasis)), filetype="KL Mode Cube",
                         zaxis=numbasis)

        # if there is more than one wavelength, save spectral cubes
        if np.size(np.unique(dataset.wvs)) > 1:
            numwvs = np.size(np.unique(dataset.wvs))
            klipped_spec = klipped.reshape([klipped.shape[0], klipped.shape[1]/numwvs, numwvs,
                                            klipped.shape[2], klipped.shape[3]]) # (b, N_cube, wvs, y, x) 5-D cube

            # for each KL mode, collapse in time to examine spectra
            KLmode_spectral_cubes = np.nanmean(klipped_spec, axis=1)
            for KLcutoff, spectral_cube in zip(numbasis, KLmode_spectral_cubes):
                # calibrate spectral cube if needed
                if calibrate_flux:
                    spectral_cube = dataset.calibrate_output(spectral_cube, spectral=True)
                dataset.savedata(outputdirpath + '/' + fileprefix + "-klipped-KL{0}-speccube.fits".format(KLcutoff),
                                 spectral_cube, klipparams=klipparams.format(numbasis=KLcutoff),
                                 filetype="PSF Subtracted Spectral Cube")

<|MERGE_RESOLUTION|>--- conflicted
+++ resolved
@@ -1750,14 +1750,8 @@
     klipped, fmout, perturbmag = klip_outputs # images are already rotated North up East left
 
     # write fmout
-<<<<<<< HEAD
     fm_class.save_fmout(dataset, fmout, outputdir, fileprefix, numbasis, klipparams=klipparams,
                         calibrate_flux=calibrate_flux, spectrum=spectra_template)
-=======
-    fm_class.save_fmout(dataset, fmout, outputdir, fileprefix, numbasis, klipparams=klipparams, 
-                        calibrate_flux=calibrate_flux, spectrum=spectra_template)
-    
->>>>>>> 5a15646a
 
     # if we want to save the klipped image
     if save_klipped:
