--- conflicted
+++ resolved
@@ -164,6 +164,7 @@
 
 
     return delta_KL
+
 
 def perturb_nospec_modelsBased(evals, evecs, original_KL, refs, models_ref_list):
     """
@@ -950,33 +951,27 @@
 
     # Create Custom Shared Memory array fmout to save output of forward modelling
     fmout_data, fmout_shape = fm_class.alloc_fmout(output_imgs_shape)
-<<<<<<< HEAD
-    # JB debug
-    #print(np.size(_arraytonumpy(fmout_data,fmout_shape)),fmout_shape,dtype=fm_class.np_data_type)
-    #return None
-=======
     # Create shared memory to keep track of validity of perturbation
     perturbmag, perturbmag_shape = fm_class.alloc_perturbmag(output_imgs_shape, numbasis)
->>>>>>> bbbf83ef
 
     # align and scale the images for each image. Use map to do this asynchronously]
     tpool = mp.Pool(processes=numthreads, initializer=_tpool_init,
                    initargs=(original_imgs, original_imgs_shape, recentered_imgs, recentered_imgs_shape, output_imgs,
                              output_imgs_shape, output_imgs_numstacked, pa_imgs, wvs_imgs, centers_imgs, None, None,
-                             fmout_data, fmout_shape, perturbmag, perturbmag_shape), maxtasksperchild=50)
+                             fmout_data, fmout_shape), maxtasksperchild=50)
 
     # # SINGLE THREAD DEBUG PURPOSES ONLY
     if not parallel:
         _tpool_init(original_imgs, original_imgs_shape, recentered_imgs, recentered_imgs_shape, output_imgs,
                                  output_imgs_shape, output_imgs_numstacked, pa_imgs, wvs_imgs, centers_imgs, None, None,
-                                 fmout_data, fmout_shape, perturbmag, perturbmag_shape)
+                                 fmout_data, fmout_shape)
 
 
     print("Begin align and scale images for each wavelength")
     aligned_outputs = []
     for threadnum in range(numthreads):
         #multitask this
-        aligned_outputs += [tpool.apply_async(_align_and_scale_subset, args=(threadnum, aligned_center,numthreads,fm_class.np_data_type))]
+        aligned_outputs += [tpool.apply_async(_align_and_scale_subset, args=(threadnum, aligned_center,numthreads))]
 
         #save it to shared memory
     for aligned_output in aligned_outputs:
@@ -1059,8 +1054,8 @@
 
 
         # run custom function to handle end of sector post-processing analysis
-        interm_data_np = _arraytonumpy(interm_data, interm_shape,dtype=fm_class.np_data_type)
-        fmout_np = _arraytonumpy(fmout_data, fmout_shape,dtype=fm_class.np_data_type)
+        interm_data_np = _arraytonumpy(interm_data, interm_shape)
+        fmout_np = _arraytonumpy(fmout_data, fmout_shape)
         fm_class.fm_end_sector(interm_data=interm_data_np, fmout=fmout_np, sector_index=sector_index,
                                section_indicies=section_ind)
 
@@ -1079,7 +1074,7 @@
     # Mean the output images if save_klipped is True
     if save_klipped:
         # Let's take the mean based on number of images stacked at a location
-        sub_imgs = _arraytonumpy(output_imgs, output_imgs_shape,dtype=fm_class.np_data_type)
+        sub_imgs = _arraytonumpy(output_imgs, output_imgs_shape)
         sub_imgs_numstacked = _arraytonumpy(output_imgs_numstacked, original_imgs_shape, dtype=ctypes.c_int)
         sub_imgs = sub_imgs / sub_imgs_numstacked[:,:,:,None]
 
@@ -1097,7 +1092,7 @@
     fmout_np = fm_class.cleanup_fmout(fmout_np)
 
     # convert pertrubmag to numpy
-    perturbmag_np = _arraytonumpy(perturbmag, perturbmag_shape)
+    perturbmag_np = _arraytonumpy(perturbmag, perturbmag_shape,dtype=fm_class.np_data_type)
 
     #all of the image centers are now at aligned_center
     centers[:,0] = aligned_center[0]
@@ -1159,7 +1154,7 @@
     #print(np.size(section_ind), np.min(phi_rotate), np.max(phi_rotate), phistart, phiend)
 
     #load aligned images for this wavelength
-    aligned_imgs = _arraytonumpy(aligned, (aligned_shape[0], aligned_shape[1], aligned_shape[2] * aligned_shape[3]),dtype=fm_class.np_data_type)[wv_index]
+    aligned_imgs = _arraytonumpy(aligned, (aligned_shape[0], aligned_shape[1], aligned_shape[2] * aligned_shape[3]))[wv_index]
     ref_psfs = aligned_imgs[:,  section_ind[0]]
 
 
@@ -1180,8 +1175,8 @@
 
     # grab the files suitable for reference PSF
     # load shared arrays for wavelengths and PAs
-    wvs_imgs = _arraytonumpy(img_wv,dtype=fm_class.np_data_type)
-    pa_imgs = _arraytonumpy(img_pa,dtype=fm_class.np_data_type)
+    wvs_imgs = _arraytonumpy(img_wv)
+    pa_imgs = _arraytonumpy(img_pa)
     # calculate average movement in this section for each PSF reference image w.r.t the science image
     moves = klip.estimate_movement(avg_rad, parang, pa_imgs, wavelength, wvs_imgs, mode)
     # check all the PSF selection criterion
@@ -1242,20 +1237,16 @@
     numref = np.shape(ref_psfs_indicies)[0]
 
 
-    aligned_imgs = _arraytonumpy(aligned, (aligned_shape[0], aligned_shape[1], aligned_shape[2] * aligned_shape[3]),dtype=fm_class.np_data_type)[wv_index]
+    aligned_imgs = _arraytonumpy(aligned, (aligned_shape[0], aligned_shape[1], aligned_shape[2] * aligned_shape[3]))[wv_index]
 
     # convert to numpy array if we are saving outputs
-    output_imgs = _arraytonumpy(outputs, (outputs_shape[0], outputs_shape[1]*outputs_shape[2], outputs_shape[3]),dtype=fm_class.np_data_type)
+    output_imgs = _arraytonumpy(outputs, (outputs_shape[0], outputs_shape[1]*outputs_shape[2], outputs_shape[3]))
     output_imgs_numstacked = _arraytonumpy(outputs_numstacked, (outputs_shape[0], outputs_shape[1]*outputs_shape[2]), dtype=ctypes.c_int)
 
     # convert to numpy array if fmout is defined
-<<<<<<< HEAD
     fmout_np = _arraytonumpy(fmout, fmout_shape,dtype=fm_class.np_data_type)
-=======
-    fmout_np = _arraytonumpy(fmout, fmout_shape)
     # convert to numpy array if pertrubmag is defined
-    perturbmag_np = _arraytonumpy(perturbmag, perturbmag_shape)
->>>>>>> bbbf83ef
+    perturbmag_np = _arraytonumpy(perturbmag, perturbmag_shape,dtype=fm_class.np_data_type)
 
     # run regular KLIP and get the klipped img along with KL modes and eigenvalues/vectors of covariance matrix
     klip_math_return = klip_math(aligned_imgs[img_num, section_ind[0]], ref_psfs_selected, numbasis,
@@ -1286,6 +1277,6 @@
                           pas=pa_imgs[ref_psfs_indicies], wvs=wvs_imgs[ref_psfs_indicies], radstart=radstart,
                           radend=radend, phistart=phistart, phiend=phiend, padding=padding,IOWA = IOWA, ref_center=ref_center,
                           parang=parang, ref_wv=wavelength, numbasis=numbasis,maxnumbasis=maxnumbasis,
-                           fmout=fmout_np, perturbmag=perturbmag_np, klipped=klipped)
+                           fmout=fmout_np,klipped=klipped)
 
     return sector_index