--- conflicted
+++ resolved
@@ -1686,16 +1686,8 @@
     dataset.klipparams = klipparams
 
     # run WCS rotation on output WCS, which we'll copy from the input ones
-<<<<<<< HEAD
-    # TODO: wcs rotation not yet implemented.
-    if dataset.wcs[0] is not None:
-        dataset.output_wcs = np.array([w.deepcopy() for w in dataset.wcs])
-    else:
-        dataset.output_wcs = dataset.wcs
-=======
     # TODO: wcs rotation not yet implemented. 
     dataset.output_wcs = np.array([w.deepcopy() if w is not None else None for w in dataset.wcs])
->>>>>>> c102b75b
 
     # Set MLK parameters
     if mkl_exists:
