--- conflicted
+++ resolved
@@ -682,21 +682,9 @@
             fakes.inject_planet(dataset.input, dataset.centers, psf_inject,\
                                 dataset.wcs, location[0], pa)
             fmtmp = gen_fm(dataset, (location[0], pa), numbasis=numbasis[ii], \
-<<<<<<< HEAD
                            mv=movement, stamp=stamp, model_from_spots=model_from_spots)
-            try:
-                fake_jb_spectra[p, :] = invert_spect_fmodel(fmtmp, dataset, method="JB")
-            except:
-                fake_jb_spectra[p, :] = np.nan
-            try:
-                fake_lp_spectra[p, :] = invert_spect_fmodel(fmtmp, dataset, method="LP")
-            except:
-                fake_lp_spectra[p, :] = np.nan
-=======
-                           mv=movement, stamp=stamp)
             fake_jb_spectra[p, :], fmtmp = invert_spect_fmodel(fmtmp, dataset, method="JB")
             fake_lp_spectra[p, :], fmtmp = invert_spect_fmodel(fmtmp, dataset, method="LP")
->>>>>>> 6a368508
         error_jb = np.std(fake_jb_spectra, axis=0)
         error_lp = np.std(fake_lp_spectra, axis=0)
     spectextract_dictionary = {"FLUX_JB":spectrum_jb, "FLUX_LP":spectrum_lp,\
