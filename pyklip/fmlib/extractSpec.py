__author__ = 'jruffio'
import multiprocessing as mp
import ctypes

import numpy as np
import pyklip.spectra_management as spec
import os

from pyklip.fmlib.nofm import NoFM
import pyklip.fm as fm
import pyklip.fakes as fakes

from scipy import interpolate, linalg
from copy import copy

#import matplotlib.pyplot as plt
debug = False


class ExtractSpec(NoFM):
    """
    Planet Characterization class. Goal to characterize the astrometry and photometry of a planet
    """
    def __init__(self, inputs_shape,
                 numbasis,
                 sep, pa,
                 input_psfs,
                 input_psfs_wvs,
                 datatype="float",
                 stamp_size = None):
        """
        Defining the planet to characterizae

        Args:
            inputs_shape: shape of the inputs numpy array. Typically (N, y, x)
            numbasis: 1d numpy array consisting of the number of basis vectors to use
            sep: separation of the planet
            pa: position angle of the planet
            input_psfs: the psf of the image. A numpy array with shape (wv, y, x)
            input_psfs_wvs: the wavelegnths that correspond to the input psfs
            flux_conversion: an array of length N to convert from contrast to DN for each frame. Units of DN/contrast
            wavelengths: wavelengths of data. Can just be a string like 'H' for H-band
            spectrallib: if not None, a list of spectra
            star_spt: star spectral type, if None default to some random one
            refine_fit: refine the separation and pa supplied
        """
        # allocate super class
        super(ExtractSpec, self).__init__(inputs_shape, np.array(numbasis))

        if stamp_size is None:
            self.stamp_size = 10
        else:
            self.stamp_size = stamp_size

        if datatype=="double":
            self.data_type = ctypes.c_double
        elif datatype=="float":
            self.data_type = ctypes.c_float

        self.N_numbasis =  np.size(numbasis)
        self.ny = self.inputs_shape[1]
        self.nx = self.inputs_shape[2]
        self.N_frames = self.inputs_shape[0]

        self.inputs_shape = inputs_shape
        self.numbasis = numbasis
        self.sep = sep
        self.pa = pa


        self.input_psfs = input_psfs
        self.input_psfs_wvs = list(np.array(input_psfs_wvs,dtype=self.data_type))
        self.nl = np.size(input_psfs_wvs)
        #self.flux_conversion = flux_conversion
        # Make sure the peak value is unity for all wavelengths
        self.sat_spot_spec = np.nanmax(self.input_psfs,axis=(1,2))
<<<<<<< HEAD
        self.aper_over_peak_ratio = np.zeros(self.input_psfs.shape[0])
=======
        self.aper_over_peak_ratio = np.zeros(np.size(self.input_psfs_wvs))
>>>>>>> 0a51227b
        for l_id in range(self.input_psfs.shape[0]):
            self.aper_over_peak_ratio[l_id] = np.nansum(self.input_psfs[l_id,:,:])/self.sat_spot_spec[l_id]
            self.input_psfs[l_id,:,:] = self.input_psfs[l_id,:,:]/np.nansum(self.input_psfs[l_id,:,:])

        self.nl, self.ny_psf, self.nx_psf =  self.input_psfs.shape

        self.psf_centx_notscaled = {}
        self.psf_centy_notscaled = {}

        numwv,ny_psf,nx_psf =  self.input_psfs.shape
        x_psf_grid, y_psf_grid = np.meshgrid(np.arange(nx_psf * 1.)-nx_psf/2,np.arange(ny_psf* 1.)-ny_psf/2)
        psfs_func_list = []
        for wv_index in range(numwv):
            model_psf = self.input_psfs[wv_index, :, :] #* self.flux_conversion * self.spectrallib[0][wv_index] * self.dflux
            psfs_func_list.append(interpolate.LSQBivariateSpline(x_psf_grid.ravel(),y_psf_grid.ravel(),model_psf.ravel(),x_psf_grid[0,0:nx_psf-1]+0.5,y_psf_grid[0:ny_psf-1,0]+0.5))

        self.psfs_func_list = psfs_func_list


    # def alloc_interm(self, max_sector_size, numsciframes):
    #     """Allocates shared memory array for intermediate step
    #
    #     Intermediate step is allocated for a sector by sector basis
    #
    #     Args:
    #         max_sector_size: number of pixels in this sector. Max because this can be variable. Stupid rotating sectors
    #
    #     Returns:
    #         interm: mp.array to store intermediate products from one sector in
    #         interm_shape:shape of interm array (used to convert to numpy arrays)
    #
    #     """
    #
    #     interm_size = max_sector_size * np.size(self.numbasis) * numsciframes * len(self.spectrallib)
    #
    #     interm = mp.Array(ctypes.c_double, interm_size)
    #     interm_shape = [numsciframes, len(self.spectrallib), max_sector_size, np.size(self.numbasis)]
    #
    #     return interm, interm_shape


    def alloc_fmout(self, output_img_shape):
        """
        Allocates shared memory for the output of the shared memory

        Args:
            output_img_shape: shape of output image (usually N,y,x,b)

        Returns:
            fmout: mp.array to store FM data in
            fmout_shape: shape of FM data array

        """

        # The 3rd dimension (self.N_frames corresponds to the spectrum)
        # The +1 in (self.N_frames+1) is for the klipped image
        fmout_size = self.N_numbasis*self.N_frames*(self.N_frames+1)*self.stamp_size*self.stamp_size
        fmout = mp.Array(self.data_type, fmout_size)
        # fmout shape is defined as:
        #   (self.N_numbasis,self.N_frames,(self.N_frames+1),self.stamp_size*self.stamp_size)
        # 1st dim: The size of the numbasis input. numasis gives the list of the number of KL modes we want to try out
        #           e.g. numbasis = [10,20,50].
        # 2nd dim: It is the Forward model dimension. It contains the forard model for each frame in the dataset.
        #           N_frames = N_cubes*(Number of spectral channel=37)
        # 3nd dim: It contains both the "spectral dimension" and the klipped image.
        #           The regular klipped data is fmout[:,:, -1,:]
        #           The regular forward model is fmout[:,:, 0:self.N_frames,:]
        #           Multiply a vector of fluxes to this dimension of fmout[:,:, 0:self.N_frames,:] and you should get
        #           forward model for that given spectrum.
        # 4th dim: pixels value. It has the size of the number of pixels in the stamp self.stamp_size*self.stamp_size.
        fmout_shape = (self.N_numbasis,self.N_frames,(self.N_frames+1),self.stamp_size*self.stamp_size )

        return fmout, fmout_shape


    # def alloc_perturbmag(self, output_img_shape, numbasis):
    #     """
    #     Allocates shared memory to store the fractional magnitude of the linear KLIP perturbation
    #     Stores a number for each frame = max(oversub + selfsub)/std(PCA(image))
    #
    #     Args:
    #         output_img_shape: shape of output image (usually N,y,x,b)
    #         numbasis: array/list of number of KL basis cutoffs requested
    #
    #     Returns:
    #         perturbmag: mp.array to store linaer perturbation magnitude
    #         perturbmag_shape: shape of linear perturbation magnitude
    #
    #     """
    #     perturbmag_shape = (output_img_shape[0], np.size(numbasis))
    #     perturbmag = mp.Array(ctypes.c_double, np.prod(perturbmag_shape))
    #
    #     return perturbmag, perturbmag_shape


    def generate_models(self, input_img_shape, section_ind, pas, wvs, radstart, radend, phistart, phiend, padding, ref_center, parang, ref_wv,stamp_size = None):
        """
        Generate model PSFs at the correct location of this segment for each image denoated by its wv and parallactic angle

        Args:
            pas: array of N parallactic angles corresponding to N images [degrees]
            wvs: array of N wavelengths of those images
            radstart: radius of start of segment
            radend: radius of end of segment
            phistart: azimuthal start of segment [radians]
            phiend: azimuthal end of segment [radians]
            padding: amount of padding on each side of sector
            ref_center: center of image
            parang: parallactic angle of input image [DEGREES]
            ref_wv: wavelength of science image
            stamp_size: size of the stamp for spectral extraction

        Return:
            models: array of size (N, p) where p is the number of pixels in the segment
        """
        # create some parameters for a blank canvas to draw psfs on
        nx = input_img_shape[1]
        ny = input_img_shape[0]
        x_grid, y_grid = np.meshgrid(np.arange(nx * 1.)-ref_center[0], np.arange(ny * 1.)-ref_center[1])


        numwv, ny_psf, nx_psf =  self.input_psfs.shape

        # create bounds for PSF stamp size
        row_m = np.floor(ny_psf/2.0)    # row_minus
        row_p = np.ceil(ny_psf/2.0)     # row_plus
        col_m = np.floor(nx_psf/2.0)    # col_minus
        col_p = np.ceil(nx_psf/2.0)     # col_plus

        if stamp_size is not None:
            stamp_mask = np.zeros((ny,nx))
            # create bounds for spectral extraction stamp size
            row_m_stamp = np.floor(stamp_size/2.0)    # row_minus
            row_p_stamp = np.ceil(stamp_size/2.0)     # row_plus
            col_m_stamp = np.floor(stamp_size/2.0)    # col_minus
            col_p_stamp = np.ceil(stamp_size/2.0)     # col_plus
            stamp_indices=[]

        # a blank img array of write model PSFs into
        whiteboard = np.zeros((ny,nx))
        if debug:
            canvases = []
        models = []
        #print(self.input_psfs.shape)
        for pa, wv in zip(pas, wvs):
            #print(self.pa,self.sep)
            #print(pa,wv)
            # grab PSF given wavelength
            wv_index = spec.find_nearest(self.input_psfs_wvs,wv)[1]
            #model_psf = self.input_psfs[wv_index[0], :, :] #* self.flux_conversion * self.spectrallib[0][wv_index] * self.dflux

            # find center of psf
            # to reduce calculation of sin and cos, see if it has already been calculated before
            if pa not in self.psf_centx_notscaled:
                self.psf_centx_notscaled[pa] = self.sep * np.cos(np.radians(90. - self.pa - pa))
                self.psf_centy_notscaled[pa] = self.sep * np.sin(np.radians(90. - self.pa - pa))
            psf_centx = (ref_wv/wv) * self.psf_centx_notscaled[pa]
            psf_centy = (ref_wv/wv) * self.psf_centy_notscaled[pa]

            # create a coordinate system for the image that is with respect to the model PSF
            # round to nearest pixel and add offset for center
            l = round(psf_centx + ref_center[0])
            k = round(psf_centy + ref_center[1])
            # recenter coordinate system about the location of the planet
            x_vec_stamp_centered = x_grid[0, int(l-col_m):int(l+col_p)]-psf_centx
            y_vec_stamp_centered = y_grid[int(k-row_m):int(k+row_p), 0]-psf_centy
            # rescale to account for the align and scaling of the refernce PSFs
            # e.g. for longer wvs, the PSF has shrunk, so we need to shrink the coordinate system
            x_vec_stamp_centered /= (ref_wv/wv)
            y_vec_stamp_centered /= (ref_wv/wv)

            # use intepolation spline to generate a model PSF and write to temp img
            whiteboard[int(k-row_m):int(k+row_p), int(l-col_m):int(l+col_p)] = \
                    self.psfs_func_list[int(wv_index)](x_vec_stamp_centered,y_vec_stamp_centered).transpose()

            # write model img to output (segment is collapsed in x/y so need to reshape)
            whiteboard.shape = [input_img_shape[0] * input_img_shape[1]]
            segment_with_model = copy(whiteboard[section_ind])
            whiteboard.shape = [input_img_shape[0],input_img_shape[1]]

            models.append(segment_with_model)

            if stamp_size is not None:
                # These are actually indices of indices. they indicate which indices correspond to the stamp in section_ind
                stamp_mask[int(k-row_m_stamp):int(k+row_p_stamp), int(l-col_m_stamp):int(l+col_p_stamp)] = 1
                stamp_mask.shape = [nx*ny]
                stamp_indices.append(np.where(stamp_mask[section_ind] == 1)[0])
                stamp_mask.shape = [ny,nx]
                stamp_mask[int(k-row_m_stamp):int(k+row_p_stamp), int(l-col_m_stamp):int(l+col_p_stamp)] = 0

        if stamp_size is not None:
            return np.array(models),stamp_indices
        else:
            return np.array(models)




    def fm_from_eigen(self, klmodes=None, evals=None, evecs=None, input_img_shape=None, input_img_num=None, ref_psfs_indicies=None, section_ind=None,section_ind_nopadding=None, aligned_imgs=None, pas=None,
                     wvs=None, radstart=None, radend=None, phistart=None, phiend=None, padding=None,IOWA = None, ref_center=None,
                     parang=None, ref_wv=None, numbasis=None, fmout=None, perturbmag=None, klipped=None, **kwargs):
        """
        Generate forward models using the KL modes, eigenvectors, and eigenvectors from KLIP. Calls fm.py functions to
        perform the forward modelling

        Args:
            klmodes: unpertrubed KL modes
            evals: eigenvalues of the covariance matrix that generated the KL modes in ascending order
                   (lambda_0 is the 0 index) (shape of [nummaxKL])
            evecs: corresponding eigenvectors (shape of [p, nummaxKL])
            input_image_shape: 2-D shape of inpt images ([ysize, xsize])
            input_img_num: index of sciece frame
            ref_psfs_indicies: array of indicies for each reference PSF
            section_ind: array indicies into the 2-D x-y image that correspond to this section.
                         Note needs be called as section_ind[0]
            pas: array of N parallactic angles corresponding to N reference images [degrees]
            wvs: array of N wavelengths of those referebce images
            radstart: radius of start of segment
            radend: radius of end of segment
            phistart: azimuthal start of segment [radians]
            phiend: azimuthal end of segment [radians]
            padding: amount of padding on each side of sector
            IOWA: tuple (IWA,OWA) where IWA = Inner working angle and OWA = Outer working angle both in pixels.
                It defines the separation interva in which klip will be run.
            ref_center: center of image
            numbasis: array of KL basis cutoffs
            parang: parallactic angle of input image [DEGREES]
            ref_wv: wavelength of science image
            fmout: numpy output array for FM output. Shape is (N, y, x, b)
            perturbmag: numpy output for size of linear perturbation. Shape is (N, b)
            klipped: PSF subtracted image. Shape of ( size(section), b)
            kwargs: any other variables that we don't use but are part of the input
        """
        sci = aligned_imgs[input_img_num, section_ind[0]]
        refs = aligned_imgs[ref_psfs_indicies, :]
        refs = refs[:, section_ind[0]]


        # generate models for the PSF of the science image
        model_sci, stamp_indices = self.generate_models(input_img_shape, section_ind, [parang], [ref_wv], radstart, radend, phistart, phiend, padding, ref_center, parang, ref_wv,stamp_size=self.stamp_size)
        model_sci = model_sci[0]
        stamp_indices = stamp_indices[0]

        # generate models of the PSF for each reference segments. Output is of shape (N, pix_in_segment)
        models_ref = self.generate_models(input_img_shape, section_ind, pas, wvs, radstart, radend, phistart, phiend, padding, ref_center, parang, ref_wv)

        # using original Kl modes and reference models, compute the perturbed KL modes (spectra is already in models)
        #delta_KL = fm.perturb_specIncluded(evals, evecs, klmodes, refs, models_ref)
        delta_KL_nospec = fm.pertrurb_nospec(evals, evecs, klmodes, refs, models_ref)

        # calculate postklip_psf using delta_KL
        oversubtraction, selfsubtraction = fm.calculate_fm(delta_KL_nospec, klmodes, numbasis, sci, model_sci, inputflux=None)
        # klipped_oversub.shape = (size(numbasis),Npix)
        # klipped_selfsub.shape = (size(numbasis),N_lambda or N_ref,N_pix)
        # klipped_oversub = Sum(<S|KL>KL)
        # klipped_selfsub = Sum(<N|DKL>KL) + Sum(<N|KL>DKL)


        # Note: The following could be used if we want to derotate the image but JB doesn't think we have to.
        # # write forward modelled PSF to fmout (as output)
        # # need to derotate the image in this step
        # for thisnumbasisindex in range(np.size(numbasis)):
        #         fm._save_rotated_section(input_img_shape, postklip_psf[thisnumbasisindex], section_ind,
        #                          fmout[input_img_num, :, :,thisnumbasisindex], None, parang,
        #                          radstart, radend, phistart, phiend, padding,IOWA, ref_center, flipx=True)


        # fmout shape is defined as:
        #   (self.N_numbasis,self.N_frames,(self.N_frames+1),self.stamp_size*self.stamp_size)
        # 1st dim: The size of the numbasis input. numasis gives the list of the number of KL modes we want to try out
        #           e.g. numbasis = [10,20,50].
        # 2nd dim: It is the Forward model dimension. It contains the forard model for each frame in the dataset.
        #           N_frames = N_cubes*(Number of spectral channel=37)
        # 3nd dim: It contains both the "spectral dimension" and the klipped image.
        #           The regular klipped data is fmout[:,:, -1,:]
        #           The regular forward model is fmout[:,:, 0:self.N_frames,:]
        #           Multiply a vector of fluxes to this dimension of fmout[:,:, 0:self.N_frames,:] and you should get
        #           forward model for that given spectrum.
        # 4th dim: pixels value. It has the size of the number of pixels in the stamp self.stamp_size*self.stamp_size.
        for k in range(self.N_numbasis):
            fmout[k,input_img_num, input_img_num,:] = fmout[k,input_img_num, input_img_num,:]+model_sci[stamp_indices]
        fmout[:,input_img_num, input_img_num,:] = fmout[:,input_img_num, input_img_num,:]-oversubtraction[:,stamp_indices]
        fmout[:,input_img_num, ref_psfs_indicies,:] = fmout[:,input_img_num, ref_psfs_indicies,:]-selfsubtraction[:,:,stamp_indices]
        fmout[:,input_img_num, -1,:] = klipped.T[:,stamp_indices]




    def cleanup_fmout(self, fmout):
        """
        After running KLIP-FM, we need to reshape fmout so that the numKL dimension is the first one and not the last

        Args:
            fmout: numpy array of ouput of FM

        Return:
            fmout: same but cleaned up if necessary
        """
        # Here we actually extract the spectrum


        return fmout

def gen_fm(dataset, pars, numbasis = 20, mv = 2.0, stamp=10, numthreads=4,
           maxnumbasis = 100, spectra_template=None, manual_psfs=None, aligned_center=None):
    """
    inputs: 
    - pars              - tuple of planet position (sep (pixels), pa (deg)).
    - numbasis          - can be a list or a single number
    - mv                - klip movement (pixels)
    - stamp             - size of box around companion for FM
    - numthreads        (default=4)
    - spectra_template  - Can provide a template, default is None
    - manual_psfs       - If dataset does not have attribute "psfs" will look for
                        manual input of psf model.
    - aligned_center    - pass to klip_dataset
    """

    maxnumbasis = maxnumbasis
    movement = mv
    stamp_size=stamp
    N_frames = len(dataset.input)
    N_cubes = len(dataset.exthdrs)
    nl = N_frames // N_cubes

    print("====================================")
    print("planet separation, pa: {0}".format(pars))
    print("numbasis: {0}".format(numbasis))
    print("movement: {0}".format(mv))
    print("====================================")
    print("Generating forward model...")

    planet_sep, planet_pa = pars

    # If 'dataset' does not already have psf model, check if manual_psfs not None.
    if hasattr(dataset, "psfs"):
        print("Using dataset PSF model.")
        # What is this normalization? Not sure it matters (see line 82).
        radial_psfs = dataset.psfs / \
            (np.mean(dataset.spot_flux.reshape([dataset.spot_flux.shape[0]//nl, nl]),\
             axis=0)[:, None, None])
    elif manual_psfs is not None:
        radial_psfs = manual_psfs
    else:
        raise AttributeError("dataset has no psfs attribute. \n"+\
              "Either run dataset.generate_psfs before gen_fm or"+\
              "provide psf models in keyword manual_psfs. \n"+\
              "examples/FM_spectral_extraction_tutorial.py for example.")

    # The forward model class
    fm_class = ExtractSpec(dataset.input.shape,
                           numbasis,
                           planet_sep,
                           planet_pa,
                           radial_psfs,
                           np.unique(dataset.wvs),
                           stamp_size = stamp_size)

    # Now run KLIP!
    fm.klip_dataset(dataset, fm_class,
                    fileprefix="fmspect",
                    annuli=[[planet_sep-stamp,planet_sep+stamp]],
                    subsections=[[(planet_pa-stamp)/180.*np.pi,\
                                  (planet_pa+stamp)/180.*np.pi]],
                    movement=movement,
                    numbasis = numbasis, 
                    maxnumbasis=maxnumbasis,
                    numthreads=numthreads,
                    spectrum=spectra_template,
                    save_klipped=False, highpass=True,
                    aligned_center=aligned_center)

    return dataset.fmout

def invert_spect_fmodel(fmout, dataset, method = "JB", units = "DN"):
    """
    A. Greenbaum Nov 2016
    
    Args:
        fmout: the forward model matrix which has structure:
               [numbasis, n_frames, n_frames+1, npix]
        dataset: from GPI.GPIData(filelist) -- typically set highpass=True also
        method: "JB" or "LP" to try the 2 different inversion methods (JB's or Laurent's)
        units: "DN" means raw data number units (not converted to contrast)
               "CONTRAST" is normalized to contrast units. You can only use this if
                          spot fluxes are saved in dataset.spot_flux
               default is 'DN' require user to do their own calibration for contrast.
    Returns:
        A tuple containing the spectrum and the forward model
        (spectrum, forwardmodel)
        The spectrum:
            default units=DN unless kwarg unit="CONTRAST"
            spectrum shape:(len(numbasis), nwav)
        The forward model:
        
    """
    N_frames = fmout.shape[2] - 1 # The last element in this axis contains klipped image
    N_cubes = len(dataset.exthdrs) # 
    nl = N_frames // N_cubes
    stamp_size_squared = fmout.shape[-1]
    stamp_size = np.sqrt(stamp_size_squared)

    # Selection matrix (N_cubes, 1) shape
    spec_identity = np.identity(nl)
    selec = np.tile(spec_identity,(N_frames//nl, 1))

    # set up array for klipped image for each numbasis, n_frames x npix
    klipped = np.zeros((fmout.shape[0], fmout.shape[1], fmout.shape[3]))
    estim_spec = np.zeros((fmout.shape[0], nl))

    # The first dimension in fmout is numbasis, and there can be multiple of these,
    # Especially if you want to see how the spectrum behaves when you change parameters.
    # We'll also set aside an array to store the forward model matrix
    fm_coadd_mat = np.zeros((len(fmout), nl*stamp_size_squared, nl))
    for ii in range(len(fmout)):
        klipped[ii, ...] = fmout[ii,:, -1,:]
        # klipped_coadd will be coadded over N_cubes
        klipped_coadd = np.zeros((int(nl),int(stamp_size_squared)))
        for k in range(N_cubes):
            klipped_coadd = klipped_coadd + klipped[ii, k*nl:(k+1)*nl,:]
        print(klipped_coadd.shape)
        klipped_coadd.shape = [int(nl),int(stamp_size),int(stamp_size)]
        # This is the 'raw' forward model, need to rearrange to solve FM*spec = klipped
        FM_noSpec = fmout[ii, :,:N_frames, :]

        # Move spectral dimension to the end (Effectively move pixel dimension to the middle)
        # [nframes, nframes, npix] -> [nframes, npix, nframes]
        FM_noSpec = np.rollaxis(FM_noSpec, 2, 1)

        # S^T . FM[npix, nframes, nframes] . S
        # essentially coadds over N_cubes via selection matrix
        # reduces to [nwav, npix, nwav]
        fm_noSpec_coadd = np.dot(selec.T,np.dot(np.rollaxis(FM_noSpec,1,0),selec))
        if method == "JB":
            #
            #JBR's matrix inversion adds up over all exposures, then inverts
            #
            #Back to a 2D array pixel array in the middle
            fm_noSpec_coadd.shape = [int(nl),int(stamp_size),int(stamp_size),int(nl)]
            # Flatten over first 3 dims for the FM matrix to solve FM*spect = klipped
            fm_noSpec_coadd_mat = np.reshape(fm_noSpec_coadd,(int(nl*stamp_size_squared),int(nl)))
            # Invert the FM matrix
            pinv_fm_coadd_mat = np.linalg.pinv(fm_noSpec_coadd_mat)
            # solve via FM^-1 . klipped_PSF (flattened) << both are coadded over N_cubes
            estim_spec[ii,:]=np.dot(pinv_fm_coadd_mat,np.reshape(klipped_coadd,(int(nl*stamp_size_squared),)))
            fm_coadd_mat[ii,:, :] = fm_noSpec_coadd_mat
        elif method == "LP":
            #
            #LP's matrix inversion adds over frames and one wavelength axis, then inverts
            #
            A = np.zeros((nl, nl))
            b = np.zeros(nl)
            fm = fm_noSpec_coadd.reshape(int(nl), int(stamp_size*stamp_size),int(nl))
            fm_coadd_mat[ii,:, :] = \
                fm_noSpec_coadd.reshape(int(nl*stamp_size_squared), int(nl))
            fm = np.rollaxis(fm, 2,0)
            fm = np.rollaxis(fm, 2,1)
            data = klipped_coadd.reshape(int(nl), int(stamp_size*stamp_size))
            for q in range(nl):
                A[q,:] = np.dot(fm[q,:].T,fm[q,:])[q,:]
                b[q] = np.dot(fm[q,:].T,data[q])[q]
            estim_spec[ii,:] = np.dot(np.linalg.inv(A), b)
        elif method == "leastsq":
            # MF's suggestion of solving using a least sq function 
            # instead of matrix inversions
            
            #Back to a 2D array pixel array in the middle
            fm_noSpec_coadd.shape = [int(nl),int(stamp_size),int(stamp_size),int(nl)]
            # Flatten over first 3 dims for the FM matrix to solve FM*spect = klipped
            fm_noSpec_coadd_mat = np.reshape(fm_noSpec_coadd,(int(nl*stamp_size_squared),int(nl)))
            # Saving the coadded FM
            fm_coadd_mat[ii,:, :] = fm_noSpec_coadd_mat

            # properly flatten
            flat_klipped_coadd = np.reshape(klipped_coadd, (int(nl*stamp_size_squared),))
            # used leastsq solver
            results = linalg.lstsq(fm_noSpec_coadd_mat, flat_klipped_coadd)
            # grab the spectrum, not using the other parts for now.
            estim_spec[ii,:], res, rank, s = results

        else:
            print("method not understood. Choose either JB, LP or leastsq.")

    # We can do a contrast conversion here if kwarg units = "CONTRAST"
    # But the default is in raw data units, and it's probably best to stick to that.
    if units == 'CONTRAST':
        # From JB's code, normalize by sum / peak ratio:
        # First set up the PSF model and sums
        sat_spot_sum = np.sum(dataset.psfs, axis=(1,2))
        PSF_cube = dataset.psfs / sat_spot_sum[:,None,None]
        sat_spot_spec = np.nanmax(PSF_cube, axis=(1,2))
        # Now devide the sum by the peak for each wavelength slice
        aper_over_peak_ratio = np.zeros(nl)
        for l_id in range(PSF_cube.shape[0]):
            aper_over_peak_ratio[l_id] = \
                np.nansum(PSF_cube[l_id,:,:]) / sat_spot_spec[l_id]

        # Alex's normalization terms:
        # Avg spot ratio
        band = dataset.prihdrs[0]['APODIZER'].split('_')[1]
        # CANNOT USE dataset.band !!! (always returns K1 for some reason)
        spot_flux_spectrum = \
            np.median(dataset.spot_flux.reshape(len(dataset.spot_flux)//nl, nl), axis=0)
        spot_to_star_ratio = dataset.spot_ratio[band]
        normfactor = aper_over_peak_ratio*spot_flux_spectrum / spot_to_star_ratio
        spec_unit = "CONTRAST"

        return estim_spec / normfactor, fm_coadd_mat
    else:
        spec_unit = "DN"
        return estim_spec, fm_coadd_mat<|MERGE_RESOLUTION|>--- conflicted
+++ resolved
@@ -74,11 +74,7 @@
         #self.flux_conversion = flux_conversion
         # Make sure the peak value is unity for all wavelengths
         self.sat_spot_spec = np.nanmax(self.input_psfs,axis=(1,2))
-<<<<<<< HEAD
-        self.aper_over_peak_ratio = np.zeros(self.input_psfs.shape[0])
-=======
         self.aper_over_peak_ratio = np.zeros(np.size(self.input_psfs_wvs))
->>>>>>> 0a51227b
         for l_id in range(self.input_psfs.shape[0]):
             self.aper_over_peak_ratio[l_id] = np.nansum(self.input_psfs[l_id,:,:])/self.sat_spot_spec[l_id]
             self.input_psfs[l_id,:,:] = self.input_psfs[l_id,:,:]/np.nansum(self.input_psfs[l_id,:,:])
