--- conflicted
+++ resolved
@@ -410,7 +410,6 @@
 
     planet_sep, planet_pa = pars
 
-<<<<<<< HEAD
     if model_from_spots == True:
         # If 'dataset' does not already have psf model, generate them. 
         if hasattr(dataset, "psfs"):
@@ -441,40 +440,14 @@
             # convert to pixels with ifs_lenslet_scale
             fwhm = fwhm_arcsec/dataset.config.get('instrument','ifs_lenslet_scale')
             # Gaussian standard deviation - from another routine
-=======
-    # number of spectral channels
-    nchannels = int(len(dataset.wvs)/(np.max(dataset.filenums)+1))
-    # If 'dataset' does not already have psf model, generate them. 
-    if hasattr(dataset, "psfs"):
-        print("Using dataset attribute 'psfs' psf model, this is probably GPI data.")
-        radial_psfs = dataset.psfs / \
-            (np.mean(dataset.spot_flux.reshape([dataset.spot_flux.shape[0]/nchannels, nchannels]), axis=0)[:, None, None])
-    else:
-        try:
-            print("Using generate_psfs to make psf model, this is probably GPI data.")
-            dataset.generate_psf_cube(20)
-            radial_psfs = dataset.psfs / \
-                (np.mean(dataset.spot_flux.reshape([dataset.spot_flux.shape[0]/nchannels, nchannels]), axis=0)[:, None, None])
-        except:
-            # If this dataset does not have a working generate_psfs method, just make a gaussian psf
-            print("generate_psfs failed... Generating Gaussian PSFs...")
-            fwhm = lam/D
-            # Gaussian standard deviation
->>>>>>> 1b908438
             sigma = fwhm/(2.*np.sqrt(2*np.log(2)))
 
             #centered in the array
             y,x = np.indices([stamp, stamp])
             y -= stamp // 2
             x -= stamp // 2
-<<<<<<< HEAD
             radial_psfs[wv,...] = np.exp(-(x**2. + y**2.) / (2. * sigma**2))
         radial_psfs /= np.mean(radial_psfs.sum(axis=0)
-=======
-            nl = len(np.unique(data.wvs))
-            radial_psfs = np.zeros((nl, stamp, stamp))
-            psf = amplitude * np.exp(-(x**2. + y**2.) / (2. * sigma**2))
->>>>>>> 1b908438
 
     fm_class = ExtractSpec(dataset.input.shape,
                            numbasis,
