__author__ = 'jruffio'
import multiprocessing as mp
import ctypes

import numpy as np
import pyklip.spectra_management as specmanage
import os

from pyklip.fmlib.nofm import NoFM
import pyklip.fm as fm
import pyklip.fakes as fakes

from scipy import interpolate
from copy import copy

#import matplotlib.pyplot as plt
debug = False


class ExtractSpec(NoFM):
    """
    Planet Characterization class. Goal to characterize the astrometry and photometry of a planet
    """
    def __init__(self, inputs_shape,
                 numbasis,
                 sep, pa,
                 input_psfs,
                 input_psfs_wvs,
                 datatype="float",
                 stamp_size = None):
        """
        Defining the planet to characterizae

        Args:
            inputs_shape: shape of the inputs numpy array. Typically (N, y, x)
            numbasis: 1d numpy array consisting of the number of basis vectors to use
            sep: separation of the planet
            pa: position angle of the planet
            input_psfs: the psf of the image. A numpy array with shape (wv, y, x)
            input_psfs_wvs: the wavelegnths that correspond to the input psfs
            flux_conversion: an array of length N to convert from contrast to DN for each frame. Units of DN/contrast
            wavelengths: wavelengths of data. Can just be a string like 'H' for H-band
            spectrallib: if not None, a list of spectra
            star_spt: star spectral type, if None default to some random one
            refine_fit: refine the separation and pa supplied
        """
        # allocate super class
        super(ExtractSpec, self).__init__(inputs_shape, np.array(numbasis))

        if stamp_size is None:
            self.stamp_size = 10
        else:
            self.stamp_size = stamp_size

        if datatype=="double":
            self.mp_data_type = ctypes.c_double
            self.np_data_type = float
        elif datatype=="float":
            self.mp_data_type = ctypes.c_float
            self.np_data_type = np.float32

        self.N_numbasis =  np.size(numbasis)
        self.ny = self.inputs_shape[1]
        self.nx = self.inputs_shape[2]
        self.N_frames = self.inputs_shape[0]

        self.inputs_shape = inputs_shape
        self.numbasis = numbasis
        self.sep = sep
        self.pa = pa


        self.input_psfs = input_psfs
        self.input_psfs_wvs = list(np.array(input_psfs_wvs,dtype=self.np_data_type))
        self.nl = np.size(input_psfs_wvs)
        #self.flux_conversion = flux_conversion
        # Make sure the peak value is unity for all wavelengths
        self.sat_spot_spec = np.nanmax(self.input_psfs,axis=(1,2))
        self.aper_over_peak_ratio = np.zeros(37)
        for l_id in range(self.input_psfs.shape[0]):
            self.aper_over_peak_ratio[l_id] = np.nansum(self.input_psfs[l_id,:,:])/self.sat_spot_spec[l_id]
            self.input_psfs[l_id,:,:] = self.input_psfs[l_id,:,:]/np.nansum(self.input_psfs[l_id,:,:])

        self.nl, self.ny_psf, self.nx_psf =  self.input_psfs.shape

        self.psf_centx_notscaled = {}
        self.psf_centy_notscaled = {}

        numwv,ny_psf,nx_psf =  self.input_psfs.shape
        x_psf_grid, y_psf_grid = np.meshgrid(np.arange(nx_psf * 1.)-nx_psf/2,np.arange(ny_psf* 1.)-ny_psf/2)
        psfs_func_list = []
        for wv_index in range(numwv):
            model_psf = self.input_psfs[wv_index, :, :] #* self.flux_conversion * self.spectrallib[0][wv_index] * self.dflux
            psfs_func_list.append(interpolate.LSQBivariateSpline(x_psf_grid.ravel(),y_psf_grid.ravel(),model_psf.ravel(),x_psf_grid[0,0:nx_psf-1]+0.5,y_psf_grid[0:ny_psf-1,0]+0.5))

        self.psfs_func_list = psfs_func_list


    # def alloc_interm(self, max_sector_size, numsciframes):
    #     """Allocates shared memory array for intermediate step
    #
    #     Intermediate step is allocated for a sector by sector basis
    #
    #     Args:
    #         max_sector_size: number of pixels in this sector. Max because this can be variable. Stupid rotating sectors
    #
    #     Returns:
    #         interm: mp.array to store intermediate products from one sector in
    #         interm_shape:shape of interm array (used to convert to numpy arrays)
    #
    #     """
    #
    #     interm_size = max_sector_size * np.size(self.numbasis) * numsciframes * len(self.spectrallib)
    #
    #     interm = mp.Array(ctypes.c_double, interm_size)
    #     interm_shape = [numsciframes, len(self.spectrallib), max_sector_size, np.size(self.numbasis)]
    #
    #     return interm, interm_shape


    def alloc_fmout(self, output_img_shape):
        """
        Allocates shared memory for the output of the shared memory

        Args:
            output_img_shape: shape of output image (usually N,y,x,b)

        Returns:
            fmout: mp.array to store FM data in
            fmout_shape: shape of FM data array

        """

        # The 3rd dimension (self.N_frames corresponds to the spectrum)
        # The +1 in (self.N_frames+1) is for the klipped image
        fmout_size = self.N_numbasis*self.N_frames*(self.N_frames+1)*self.stamp_size*self.stamp_size
        fmout = mp.Array(self.mp_data_type, fmout_size)
        # fmout shape is defined as:
        #   (self.N_numbasis,self.N_frames,(self.N_frames+1),self.stamp_size*self.stamp_size)
        # 1st dim: The size of the numbasis input. numasis gives the list of the number of KL modes we want to try out
        #           e.g. numbasis = [10,20,50].
        # 2nd dim: It is the Forward model dimension. It contains the forard model for each frame in the dataset.
        #           N_frames = N_cubes*(Number of spectral channel=37)
        # 3nd dim: It contains both the "spectral dimension" and the klipped image.
        #           The regular klipped data is fmout[:,:, -1,:]
        #           The regular forward model is fmout[:,:, 0:self.N_frames,:]
        #           Multiply a vector of fluxes to this dimension of fmout[:,:, 0:self.N_frames,:] and you should get
        #           forward model for that given spectrum.
        # 4th dim: pixels value. It has the size of the number of pixels in the stamp self.stamp_size*self.stamp_size.
        fmout_shape = (self.N_numbasis,self.N_frames,(self.N_frames+1),self.stamp_size*self.stamp_size )

        return fmout, fmout_shape


    # def alloc_perturbmag(self, output_img_shape, numbasis):
    #     """
    #     Allocates shared memory to store the fractional magnitude of the linear KLIP perturbation
    #     Stores a number for each frame = max(oversub + selfsub)/std(PCA(image))
    #
    #     Args:
    #         output_img_shape: shape of output image (usually N,y,x,b)
    #         numbasis: array/list of number of KL basis cutoffs requested
    #
    #     Returns:
    #         perturbmag: mp.array to store linaer perturbation magnitude
    #         perturbmag_shape: shape of linear perturbation magnitude
    #
    #     """
    #     perturbmag_shape = (output_img_shape[0], np.size(numbasis))
    #     perturbmag = mp.Array(ctypes.c_double, np.prod(perturbmag_shape))
    #
    #     return perturbmag, perturbmag_shape


    def generate_models(self, input_img_shape, section_ind, pas, wvs, radstart, radend, phistart, phiend, padding, ref_center, parang, ref_wv,stamp_size = None):
        """
        Generate model PSFs at the correct location of this segment for each image denoated by its wv and parallactic angle

        Args:
            pas: array of N parallactic angles corresponding to N images [degrees]
            wvs: array of N wavelengths of those images
            radstart: radius of start of segment
            radend: radius of end of segment
            phistart: azimuthal start of segment [radians]
            phiend: azimuthal end of segment [radians]
            padding: amount of padding on each side of sector
            ref_center: center of image
            parang: parallactic angle of input image [DEGREES]
            ref_wv: wavelength of science image
            stamp_size: size of the stamp for spectral extraction

        Return:
            models: array of size (N, p) where p is the number of pixels in the segment
        """
        # create some parameters for a blank canvas to draw psfs on
        nx = input_img_shape[1]
        ny = input_img_shape[0]
        x_grid, y_grid = np.meshgrid(np.arange(nx * 1.)-ref_center[0], np.arange(ny * 1.)-ref_center[1])


        numwv, ny_psf, nx_psf =  self.input_psfs.shape

        # create bounds for PSF stamp size
        row_m = np.floor(ny_psf/2.0)    # row_minus
        row_p = np.ceil(ny_psf/2.0)     # row_plus
        col_m = np.floor(nx_psf/2.0)    # col_minus
        col_p = np.ceil(nx_psf/2.0)     # col_plus

        if stamp_size is not None:
            stamp_mask = np.zeros((ny,nx))
            # create bounds for spectral extraction stamp size
            row_m_stamp = np.floor(stamp_size/2.0)    # row_minus
            row_p_stamp = np.ceil(stamp_size/2.0)     # row_plus
            col_m_stamp = np.floor(stamp_size/2.0)    # col_minus
            col_p_stamp = np.ceil(stamp_size/2.0)     # col_plus
            stamp_indices=[]

        # a blank img array of write model PSFs into
        whiteboard = np.zeros((ny,nx))
        if debug:
            canvases = []
        models = []
        #print(self.input_psfs.shape)
        for pa, wv in zip(pas, wvs):
            #print(self.pa,self.sep)
            #print(pa,wv)
            # grab PSF given wavelength
            wv_index = np.where(wv == self.input_psfs_wvs)[0]
            #model_psf = self.input_psfs[wv_index[0], :, :] #* self.flux_conversion * self.spectrallib[0][wv_index] * self.dflux

            # find center of psf
            # to reduce calculation of sin and cos, see if it has already been calculated before
            if pa not in self.psf_centx_notscaled:
                self.psf_centx_notscaled[pa] = self.sep * np.cos(np.radians(90. - self.pa - pa))
                self.psf_centy_notscaled[pa] = self.sep * np.sin(np.radians(90. - self.pa - pa))
            psf_centx = (ref_wv/wv) * self.psf_centx_notscaled[pa]
            psf_centy = (ref_wv/wv) * self.psf_centy_notscaled[pa]

            # create a coordinate system for the image that is with respect to the model PSF
            # round to nearest pixel and add offset for center
            l = round(psf_centx + ref_center[0])
            k = round(psf_centy + ref_center[1])
            # recenter coordinate system about the location of the planet
            x_vec_stamp_centered = x_grid[0, int(l-col_m):int(l+col_p)]-psf_centx
            y_vec_stamp_centered = y_grid[int(k-row_m):int(k+row_p), 0]-psf_centy
            # rescale to account for the align and scaling of the refernce PSFs
            # e.g. for longer wvs, the PSF has shrunk, so we need to shrink the coordinate system
            x_vec_stamp_centered /= (ref_wv/wv)
            y_vec_stamp_centered /= (ref_wv/wv)

            # use intepolation spline to generate a model PSF and write to temp img
            whiteboard[int(k-row_m):int(k+row_p), int(l-col_m):int(l+col_p)] = \
                    self.psfs_func_list[int(wv_index[0])](x_vec_stamp_centered,y_vec_stamp_centered).transpose()

            # write model img to output (segment is collapsed in x/y so need to reshape)
            whiteboard.shape = [input_img_shape[0] * input_img_shape[1]]
            segment_with_model = copy(whiteboard[section_ind])
            whiteboard.shape = [input_img_shape[0],input_img_shape[1]]

            models.append(segment_with_model)

            if stamp_size is not None:
                # These are actually indices of indices. they indicate which indices correspond to the stamp in section_ind
                stamp_mask[int(k-row_m_stamp):int(k+row_p_stamp), int(l-col_m_stamp):int(l+col_p_stamp)] = 1
                stamp_mask.shape = [nx*ny]
                stamp_indices.append(np.where(stamp_mask[section_ind] == 1)[0])
                stamp_mask.shape = [ny,nx]
                stamp_mask[int(k-row_m_stamp):int(k+row_p_stamp), int(l-col_m_stamp):int(l+col_p_stamp)] = 0

        if stamp_size is not None:
            return np.array(models),stamp_indices
        else:
            return np.array(models)




    def fm_from_eigen(self, klmodes=None, evals=None, evecs=None, input_img_shape=None, input_img_num=None, ref_psfs_indicies=None, section_ind=None,section_ind_nopadding=None, aligned_imgs=None, pas=None,
                     wvs=None, radstart=None, radend=None, phistart=None, phiend=None, padding=None,IOWA = None, ref_center=None,
                     parang=None, ref_wv=None, numbasis=None, fmout=None, perturbmag=None, klipped=None, **kwargs):
        """
        Generate forward models using the KL modes, eigenvectors, and eigenvectors from KLIP. Calls fm.py functions to
        perform the forward modelling

        Args:
            klmodes: unpertrubed KL modes
            evals: eigenvalues of the covariance matrix that generated the KL modes in ascending order
                   (lambda_0 is the 0 index) (shape of [nummaxKL])
            evecs: corresponding eigenvectors (shape of [p, nummaxKL])
            input_image_shape: 2-D shape of inpt images ([ysize, xsize])
            input_img_num: index of sciece frame
            ref_psfs_indicies: array of indicies for each reference PSF
            section_ind: array indicies into the 2-D x-y image that correspond to this section.
                         Note needs be called as section_ind[0]
            pas: array of N parallactic angles corresponding to N reference images [degrees]
            wvs: array of N wavelengths of those referebce images
            radstart: radius of start of segment
            radend: radius of end of segment
            phistart: azimuthal start of segment [radians]
            phiend: azimuthal end of segment [radians]
            padding: amount of padding on each side of sector
            IOWA: tuple (IWA,OWA) where IWA = Inner working angle and OWA = Outer working angle both in pixels.
                It defines the separation interva in which klip will be run.
            ref_center: center of image
            numbasis: array of KL basis cutoffs
            parang: parallactic angle of input image [DEGREES]
            ref_wv: wavelength of science image
            fmout: numpy output array for FM output. Shape is (N, y, x, b)
            perturbmag: numpy output for size of linear perturbation. Shape is (N, b)
            klipped: PSF subtracted image. Shape of ( size(section), b)
            kwargs: any other variables that we don't use but are part of the input
        """
        sci = aligned_imgs[input_img_num, section_ind[0]]
        refs = aligned_imgs[ref_psfs_indicies, :]
        refs = refs[:, section_ind[0]]


        # generate models for the PSF of the science image
        model_sci, stamp_indices = self.generate_models(input_img_shape, section_ind, [parang], [ref_wv], radstart, radend, phistart, phiend, padding, ref_center, parang, ref_wv,stamp_size=self.stamp_size)
        model_sci = model_sci[0]
        stamp_indices = stamp_indices[0]

        # generate models of the PSF for each reference segments. Output is of shape (N, pix_in_segment)
        models_ref = self.generate_models(input_img_shape, section_ind, pas, wvs, radstart, radend, phistart, phiend, padding, ref_center, parang, ref_wv)

        # using original Kl modes and reference models, compute the perturbed KL modes (spectra is already in models)
        #delta_KL = fm.perturb_specIncluded(evals, evecs, klmodes, refs, models_ref)
        delta_KL_nospec = fm.pertrurb_nospec(evals, evecs, klmodes, refs, models_ref)

        # calculate postklip_psf using delta_KL
        oversubtraction, selfsubtraction = fm.calculate_fm(delta_KL_nospec, klmodes, numbasis, sci, model_sci, inputflux=None)
        # klipped_oversub.shape = (size(numbasis),Npix)
        # klipped_selfsub.shape = (size(numbasis),N_lambda or N_ref,N_pix)
        # klipped_oversub = Sum(<S|KL>KL)
        # klipped_selfsub = Sum(<N|DKL>KL) + Sum(<N|KL>DKL)


        # Note: The following could be used if we want to derotate the image but JB doesn't think we have to.
        # # write forward modelled PSF to fmout (as output)
        # # need to derotate the image in this step
        # for thisnumbasisindex in range(np.size(numbasis)):
        #         fm._save_rotated_section(input_img_shape, postklip_psf[thisnumbasisindex], section_ind,
        #                          fmout[input_img_num, :, :,thisnumbasisindex], None, parang,
        #                          radstart, radend, phistart, phiend, padding,IOWA, ref_center, flipx=True)


        # fmout shape is defined as:
        #   (self.N_numbasis,self.N_frames,(self.N_frames+1),self.stamp_size*self.stamp_size)
        # 1st dim: The size of the numbasis input. numasis gives the list of the number of KL modes we want to try out
        #           e.g. numbasis = [10,20,50].
        # 2nd dim: It is the Forward model dimension. It contains the forard model for each frame in the dataset.
        #           N_frames = N_cubes*(Number of spectral channel=37)
        # 3nd dim: It contains both the "spectral dimension" and the klipped image.
        #           The regular klipped data is fmout[:,:, -1,:]
        #           The regular forward model is fmout[:,:, 0:self.N_frames,:]
        #           Multiply a vector of fluxes to this dimension of fmout[:,:, 0:self.N_frames,:] and you should get
        #           forward model for that given spectrum.
        # 4th dim: pixels value. It has the size of the number of pixels in the stamp self.stamp_size*self.stamp_size.
        for k in range(self.N_numbasis):
            fmout[k,input_img_num, input_img_num,:] = fmout[k,input_img_num, input_img_num,:]+model_sci[stamp_indices]
        fmout[:,input_img_num, input_img_num,:] = fmout[:,input_img_num, input_img_num,:]-oversubtraction[:,stamp_indices]
        fmout[:,input_img_num, ref_psfs_indicies,:] = fmout[:,input_img_num, ref_psfs_indicies,:]-selfsubtraction[:,:,stamp_indices]
        fmout[:,input_img_num, -1,:] = klipped.T[:,stamp_indices]




    def cleanup_fmout(self, fmout):
        """
        After running KLIP-FM, we need to reshape fmout so that the numKL dimension is the first one and not the last

        Args:
            fmout: numpy array of ouput of FM

        Return:
            fmout: same but cleaned up if necessary
        """
        # Here we actually extract the spectrum


        return fmout

def gen_fm(dataset, pars, numbasis = 20, mv = 2.0, stamp=10, numthreads=4,
           spectra_template=None, model_from_spots=True):
    """
    inputs: 
    - pars              - tuple of planet position (sep (pixels), pa (deg)).
    - numbasis          - can be a list or a single number
    - mv                - klip movement
    - stamp             - size of box around companion for FM
    - numthreads        (default=4)
    - spectrum          - Can provide a template, default is None
    - model_from_spots  - if True uses dataset.psfs or runs dataset.generate_psf_cube
                          if False, calculates gaussian psfs from instrument file
    """

    maxnumbasis = 100 # set from JB's example
    movement = mv # movement
<<<<<<< HEAD
    stamp_size = stamp
    N_frames = dataset.wvs.size
    N_cubes = np.unique(dataset.filenums).size 
=======
    stamp_size=stamp
    N_frames = len(dataset.input)
    N_cubes = len(dataset.exthdrs)
>>>>>>> 7fcdd709
    nl = N_frames / N_cubes

    print("====================================")
    print("planet separation, pa: {0}".format(pars))
    print("numbasis: {0}".format(numbasis))
    print("movement: {0}".format(mv))
    print("====================================")
    print("Generating forward model...")

    planet_sep, planet_pa = pars

    if model_from_spots == True:
        # If 'dataset' does not already have psf model, generate them. 
        if hasattr(dataset, "psfs"):
            print "Using dataset attribute 'psfs' psf model, this is probably GPI data."
            radial_psfs = dataset.psfs / \
                (np.mean(dataset.spot_flux.reshape([dataset.spot_flux.shape[0]/nl,nl]),\
                 axis=0)[:, None, None])
        else:
            try:
                print "Using generate_psfs to make psf model, this is probably GPI data."
                dataset.generate_psf_cube(20)
                radial_psfs = dataset.psfs / \
                    (np.mean(dataset.spot_flux.reshape([dataset.spot_flux.shape[0]/nl,nl]),\
                     axis=0)[:, None, None])
            except:
                # If this dataset does not have a working generate_psfs method,
                # just make a gaussian psf
                model_from_spots = False
                print "generate_psfs failed... Generating Gaussian PSFs..."
    if model_from_spots == False:
        uniqwvs = dataset.wvs[:nl]
        radial_psfs = np.zeros((nl, stamp, stamp))
        telD = float(dataset.config.get('observatory','primary_diam'))
        for wv, lam in enumerate(uniqwvs):
            # Calculate lam/D in pixels - first convert wavelength to [m]
            # lam[m] / D[m] is in radians -- convert to arcsec
            fwhm_arcsec = ((lam*1.0e-6)/telD) * (3600*180/np.pi)
            # convert to pixels with ifs_lenslet_scale
            fwhm = fwhm_arcsec/float(dataset.config.get('instrument','ifs_lenslet_scale'))
            # Gaussian standard deviation - from another routine
            sigma = fwhm/(2.*np.sqrt(2*np.log(2)))

            #centered in the array
            y,x = np.indices([stamp, stamp])
            y -= stamp // 2
            x -= stamp // 2
            radial_psfs[wv,...] = np.exp(-(x**2. + y**2.) / (2. * sigma**2))
        radial_psfs /= np.mean(radial_psfs.sum(axis=0))

    fm_class = ExtractSpec(dataset.input.shape,
                           numbasis,
                           planet_sep,
                           planet_pa,
                           radial_psfs,
                           np.unique(dataset.wvs),
                           stamp_size = stamp_size)

    fm.klip_dataset(dataset, fm_class,
                    fileprefix="fmspect",
                    annuli=[[planet_sep-10,planet_sep+10]],
                    subsections=[[(planet_pa-10.)/180.*np.pi,(planet_pa+10.)/180.*np.pi]],
                    movement=movement,
                    #numbasis = np.array([numbasis]), 
                    numbasis = numbasis, 
                    maxnumbasis=maxnumbasis,
                    numthreads=numthreads,
                    spectrum=None,
                    save_klipped=False, highpass=True)

    #sub_imgs, fmout,tmp = fm.klip_parallelized(dataset.input,
    #                                           dataset.centers,
    #                                           dataset.PAs,
    #                                           dataset.wvs,
    #                                           dataset.IWA,
    #                                           fm_class,
    #                                           numbasis=numbasis,
    #                                           movement=movement,
    #                                           #spectrum=spectra_template,
    #                                           spectrum=None,
    #                                           annuli=[[planet_sep-10,planet_sep+10]],
    #                                           subsections=[[(planet_pa-10.)/180.*np.pi,\
    #                                                         (planet_pa+10.)/180.*np.pi]],
    #                                           numthreads=numthreads,
    #                                           maxnumbasis=maxnumbasis)
    return dataset.fmout

def invert_spect_fmodel(fmout, dataset, method = "JB", units = "DN"):
    """
    A. Greenbaum Nov 2016
    
    Args:
        fmout: the forward model matrix which has structure:
               [numbasis, n_frames, n_frames+1, npix]
        dataset: from GPI.GPIData(filelist) -- typically set highpass=True also
        method: "JB" or "LP" to try the 2 different inversion methods (JB's or Laurent's)
        units: "DN" means raw data number units (not converted to contrast)
               "CONTRAST" is normalized to contrast units. You can only use this if
                          spot fluxes are saved in dataset.spot_flux
               default is 'DN' require user to do their own calibration for contrast.
    Returns:
        A spectrum! (In contrast units), size (numbasis, nwav)
    """
    N_frames = fmout.shape[2] - 1 # The last element in this axis is the klipped image
    N_cubes = len(dataset.exthdrs) # ? what attribute has this info?
    nl = N_frames / N_cubes
    stamp_size_squared = fmout.shape[-1]
    stamp_size = np.sqrt(stamp_size_squared)

    # Selection matrix
    spec_identity = np.identity(nl)
    selec = np.tile(spec_identity,(N_frames/nl,1))

    # klipped image for each numbasis, n_frames x npix
    klipped = np.zeros((fmout.shape[0], fmout.shape[1], fmout.shape[3]))
    estim_spec = np.zeros((fmout.shape[0], nl))

    # The first dimension in fmout is numbasis, and there can be multiple of these,
    # Especially if you want to see how the spectrum behaves when you change parameters.
    for ii in range(len(fmout)):
        klipped[ii, ...] = fmout[ii,:, -1,:]
        klipped_coadd = np.zeros((int(nl),int(stamp_size_squared)))
        for k in range(N_cubes):
            klipped_coadd = klipped_coadd + klipped[ii, k*nl:(k+1)*nl,:]
        print(klipped_coadd.shape)
        klipped_coadd.shape = [int(nl),int(stamp_size),int(stamp_size)]
        FM_noSpec = fmout[ii, :,:N_frames, :]

        # Move spectral dimension to the end (Effectively move pixel dimension to the middle)
        # [nframes, nframes, npix] -> [nframes, npix, nframes]
        FM_noSpec = np.rollaxis(FM_noSpec, 2, 1)

        fm_noSpec_coadd = np.dot(selec.T,np.dot(np.rollaxis(FM_noSpec,1,0),selec))
        if method == "JB":
            #
            #JBR's matrix inversion adds up over all exposures, then inverts
            #
            fm_noSpec_coadd.shape = [int(nl),int(stamp_size),int(stamp_size),int(nl)]
            fm_noSpec_coadd_mat = np.reshape(fm_noSpec_coadd,(int(nl*stamp_size_squared),int(nl)))
            pinv_fm_coadd_mat = np.linalg.pinv(fm_noSpec_coadd_mat)
            estim_spec[ii,:]=np.dot(pinv_fm_coadd_mat,np.reshape(klipped_coadd,(int(nl*stamp_size_squared),)))
        elif method == "LP":
            #
            #LP's matrix inversion adds over frames and one wavelength axis, then inverts
            #
            A = np.zeros((nl, nl))
            b = np.zeros(nl)
            fm = fm_noSpec_coadd.reshape(int(nl), int(stamp_size*stamp_size),int(nl))
            fm = np.rollaxis(fm, 2,0)
            fm = np.rollaxis(fm, 2,1)
            data = klipped_coadd.reshape(int(nl), int(stamp_size*stamp_size))
            for q in range(nl):
                A[q,:] = np.dot(fm[q,:].T,fm[q,:])[q,:]
                b[q] = np.dot(fm[q,:].T,data[q])[q]
            estim_spec[ii,:] = np.dot(np.linalg.inv(A), b)

        else:
            print("method not understood. Choose either JB or LP.")

    # Ok now we want to normalize by the right values to give the spectrum in the right units
    # We will convert the spectrum to contrast and flux, if a stellar spectrum is provided
    wavs = dataset.wvs[:nl]

    '''
    # JB's normalization terms:
    dataset.generate_psf_cube(20)
    PSF_cube = copy(dataset.psfs)
    sat_spot_spec = np.nanmax(PSF_cube, axis=(1,2))
    aper_over_peak_ratio = np.zeros(nl)
    sat_spot_flux_for_calib = np.zeros(nl)
    for l_id in range(PSF_cube.shape[0]):
        aper_over_peak_ratio[l_id] = np.nansum(PSF_cube[l_id,:,:]) / sat_spot_spec[l_id]
    for k in range(N_cubes):
        sat_spot_flux_for_calib = sat_spot_flux_for_calib + \
                                  np.nansum(dataset.spot_flux[k*nl:(k+1)*nl])*aper_over_peak_ratio
    sat_spot_flux_for_calib = sat_spot_flux_for_calib/N_cubes
    '''

    if units == 'CONTRAST':
        # Alex's normalization terms:
        # Avg spot ratio
        spot_flux_spectrum = np.median(dataset.spot_flux.reshape(len(dataset.spot_flux)/nl, nl), axis=0)
        spot_to_star_ratio = dataset.spot_ratio[dataset.band]
        normfactor = spot_flux_spectrum / spot_to_star_ratio
        spec_unit = "CONTRAST"

        return estim_spec / normfactor
    else:
        spec_unit = "DN"
        return estim_spec


def get_spectrum_with_errorbars(dataset, location, movement=3.0, stamp=10, numbasis=3, contrast=False, model_from_spots=True):
    """
    Alex's routine to actually calculate planet c,d,e spectra with errorbars one way.
     The steps here:
     1. calculate forward model at the planet location & invert for spectrum
     2. Inject several fakes in anulus around planet location w/ measured
        spectrum and calculate error
     3. Another check on errors:
        "zero flux" fake recovery with this method - recovered
        spectrum should match the errors calculated in step # 2

    Inputs:
        - klip dataset
        - location of planet (sep, pa) to center the stamp on
        - klip movement (how aggressive?), default=1.0 pixel
        - stamp size, default=10 pixels
        - numbasis - K-L cuttoff
        - contrast [False] True: units of contrast. False: units of DN
        - model_from_spots [True]: use spots as PSF models, or [False] use gaussians
    Returns:
        A dictionary containg the extracted spectrum from both matrix inversion 
        styles (FLUX_JB, FLUX_LP), and measured errors (ERR_JB, ERR_LP)
    """

    # 1:
    numbasis = np.array([numbasis,])
    if not hasattr(numbasis, "__iter__"):
        num_k_klip = 1
    else:
        print(hasattr(numbasis, "__iter__"))
        print(type(numbasis))
        print(numbasis)
        num_k_klip = len(numbasis)
    fmout = gen_fm(dataset, location, numbasis=numbasis, \
                      mv=movement, stamp=stamp)
    # contrast  spectrum
    spectrum_jb = invert_spect_fmodel(fmout, dataset, method="JB")
    spectrum_lp = invert_spect_fmodel(fmout, dataset, method="LP")

    # 3:
    # zero spectrum
    zeroloc = (location[0], (location[1]+180)%360)
    zero_jb = invert_spect_fmodel(fmout, dataset, method="JB")
    zero_lp = invert_spect_fmodel(fmout, dataset, method="LP")

    # 2:
    # useful values
    N_frames = len(dataset.input)
    N_cubes = len(dataset.exthdrs)
    nl = int(N_frames / N_cubes)
    # Factor to convert contrast spectrum back to data number PER FRAME
    # Jonathan hack
    contrast2DN = np.ones_like(dataset.spot_flux)
    if contrast == True:
        contrast2DN = (dataset.spot_flux / dataset.spot_ratio["K1"]) / N_cubes
    # generate a psf model
    sat_spot_sum = np.sum(dataset.psfs, axis=(1,2))
    PSF_cube = dataset.psfs / sat_spot_sum[:,None,None]
    inputpsfs = np.tile(PSF_cube,(N_cubes, 1, 1))

   # Save the klipped data array (new attricbute of dataset:
    klipped = fmout[:,:,-1,:]
    klipped_coadd = np.zeros((num_k_klip, nl, 10*10))
    for k in range(N_cubes):
        klipped_coadd = klipped_coadd + klipped[:, k*nl:(k+1)*nl, :]
    klipped_coadd.shape = [num_k_klip, nl, int(10), int(10)]
    dataset.klipped = klipped_coadd

    # Where are we placing the fakes? Drop down 10 30 deg apart
    pas = np.linspace(location[1]+30, (location[1]+(30*11))%360, num=11)

    flux_jb = copy(dataset.spot_flux)
    flux_lp = copy(dataset.spot_flux)
    for ii in range(fmout.shape[0]):
        for k in range(N_cubes):
            flux_jb[k*nl:(k+1)*nl] = spectrum_jb[ii,...] * contrast2DN[k*nl:(k+1)*nl]
            flux_lp[k*nl:(k+1)*nl] = spectrum_lp[ii,...] * contrast2DN[k*nl:(k+1)*nl]
        fake_jb_spectra = np.zeros((len(pas), spectrum_jb.shape[1]))
        fake_lp_spectra = np.zeros((len(pas), spectrum_lp.shape[1]))
        for p, pa in enumerate(pas):
            psf_inject = inputpsfs*(flux_jb)[:,None,None]
            fakes.inject_planet(dataset.input, dataset.centers, psf_inject,\
                                dataset.wcs, location[0], pa)
            fmtmp = gen_fm(dataset, (location[0], pa), numbasis=numbasis[ii], \
                           mv=movement, stamp=stamp, model_from_spots=model_from_spots)
            fake_jb_spectra[p, :] = invert_spect_fmodel(fmtmp, dataset, method="JB")
            fake_lp_spectra[p, :] = invert_spect_fmodel(fmtmp, dataset, method="LP")
        error_jb = np.std(fake_jb_spectra, axis=0)
        error_lp = np.std(fake_lp_spectra, axis=0)
    spectextract_dictionary = {"FLUX_JB":spectrum_jb, "FLUX_LP":spectrum_lp,\
                               "ERR_JB": error_jb, "ERR_LP":error_lp,\
                               "ZERO_JB":zero_jb, "ZERO_LP":zero_lp}

    return spectextract_dictionary

def calculate_annuli_bounds(num_annuli, annuli_index, iwa, firstframe, firstframe_centers):
    """
    Calculate annulus boundaries of a particular annuli. Useful for figuring out annuli boundaries when just giving an
    integer as the parameter to pyKLIP

    Args:
        num_annuli: integer for number of annuli requested
        annuli_index: integer for which annuli (innermost annulus is 0)
        iwa: inner working angle
        firstframe: data of first frame of the sequence. dataset.inputs[0]
        firstframe_centers: [x,y] center for the first frame. i.e. dataset.centers[0]

    Returns:
        rad_bounds[annuli_index]: radial separation of annuli. [annuli_start, annuli_end]
                                  This is a single 2 element list [annuli_start, annuli_end]
    """
    dims = firstframe.shape

    # use first image to figure out how to divide the annuli
    # TODO: what to do with OWA
    # need to make the next 10 lines or so much smarter

    x, y = np.meshgrid(np.arange(dims[1] * 1.0), np.arange(dims[0] * 1.0))
    nanpix = np.where(np.isnan(firstframe))

    owa = np.sqrt(np.min((x[nanpix] - firstframe_centers[0]) ** 2 + (y[nanpix] - firstframe_centers[1]) ** 2))

    dr = float(owa - iwa) / (num_annuli)
    # calculate the annuli
    rad_bounds = [(dr * rad + iwa, dr * (rad + 1) + iwa) for rad in range(num_annuli)]

    # return desired
    return rad_bounds[annuli_index]<|MERGE_RESOLUTION|>--- conflicted
+++ resolved
@@ -396,15 +396,9 @@
 
     maxnumbasis = 100 # set from JB's example
     movement = mv # movement
-<<<<<<< HEAD
-    stamp_size = stamp
-    N_frames = dataset.wvs.size
-    N_cubes = np.unique(dataset.filenums).size 
-=======
     stamp_size=stamp
     N_frames = len(dataset.input)
     N_cubes = len(dataset.exthdrs)
->>>>>>> 7fcdd709
     nl = N_frames / N_cubes
 
     print("====================================")
